--- conflicted
+++ resolved
@@ -78,12 +78,9 @@
     "sn:view-document-group": "./bin/view-document-group.js",
     "sn:view-document": "./bin/view-document.js",
     "sn:view-documentgroup-template": "./bin/view-documentgroup-template.js",
-<<<<<<< HEAD
     "sn:routing-details": "./bin/routing-details.js",
-    "sn:update-routing-details": "./bin/update-routing-details.js"
-=======
-    "sn:canel-documentgroup-invite": "./bin/cancel-documentgroup-invite.js"
->>>>>>> 1eee7411
+    "sn:update-routing-details": "./bin/update-routing-details.js",
+    "sn:cancel-documentgroup-invite": "./bin/cancel-documentgroup-invite.js"
   },
   "license": "MIT"
 }