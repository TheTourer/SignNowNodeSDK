--- conflicted
+++ resolved
@@ -1,15 +1,8 @@
-<<<<<<< HEAD
-/*
- * to run create document group applet from the project root folder type in your console:
- * > node samples/applets/create-document-group <cliend_id> <client_secret> <username> <password> <group_name> <...document_ids>
- * <cliend_id>, <client_secret>, <username> <password>, <group_name>, <...document_ids> - are required params
-=======
 /**
  * to run create-document-group applet from the project root folder type in your console:
  * > node samples/applets/create-document-group <client_id> <client_secret> <username> <password> <group_name> <...document_ids>
  * <client_id>, <client_secret>, <username>, <password>, <group_name>, <...document_ids> - are required params
  * <...document_ids> - ID(s) of one or more documents
->>>>>>> 84a896dc
  */
 
 'use strict';
@@ -29,33 +22,6 @@
   production: false,
 });
 
-<<<<<<< HEAD
-const { oauth2: { requestToken: getAccessToken } } = api;
-const { documentGroup: { create: createDocumentGroup } } = api;
-
-getAccessToken({
-  username,
-  password,
-}, (tokenErr, tokenRes) => {
-  if (tokenErr) {
-    console.error(tokenErr);
-  } else {
-    const { access_token: token } = tokenRes;
-
-    createDocumentGroup({
-      token,
-      ids: document_ids,
-      group_name,
-    }, (createGroupErr, createGroupRes) => {
-      if (createGroupErr) {
-        console.error(createGroupErr);
-      } else {
-        console.log(createGroupRes);
-      }
-    });
-  }
-});
-=======
 const {
   oauth2: { requestToken: getAccessToken },
   documentGroup: { create: createDocumentGroup },
@@ -74,5 +40,4 @@
     group_name,
   }))
   .then(res => console.log(res))
-  .catch(err => console.error(err));
->>>>>>> 84a896dc
+  .catch(err => console.error(err));