--- conflicted
+++ resolved
@@ -1,15 +1,8 @@
-<<<<<<< HEAD
-/*
- * to run download document applet from the project root folder type in your console:
- * > node samples/applets/download-document <cliend_id> <client_secret> <username> <password> <document_id> <path_to_save> <with_history>
- * <cliend_id>, <client_secret>, <username>, <password>, <document_id>, <path_to_save> - are required params
- * <with_history> - optional param
-=======
 /**
  * to run download-document applet from the project root folder type in your console:
- * > node samples/applets/download-document <clienе_id> <client_secret> <username> <password> <document_id> <path_to_save>
+ * > node samples/applets/download-document <clienе_id> <client_secret> <username> <password> <document_id> <path_to_save> <with_history>
  * <client_id>, <client_secret>, <username>, <password>, <document_id>, <path_to_save> - are required params
->>>>>>> 79cc08af
+ * <with_history> - optional param
  */
 
 'use strict';
@@ -42,36 +35,10 @@
 getAccessToken$({
   username,
   password,
-<<<<<<< HEAD
-}, (tokenErr, tokenRes) => {
-  if (tokenErr) {
-    console.error(tokenErr);
-  } else {
-    const { access_token: token } = tokenRes;
-    const absolutePath = `${pathToSaveFile}/${documentId}-${Date.now()}.pdf`;
-
-    downloadDocument({
-      id: documentId,
-      token,
-      options: { withHistory: withHistory === 'true' },
-    }, (downloadErr, downloadRes) => {
-      if (downloadErr) {
-        console.error(downloadErr);
-      } else {
-        try {
-          fs.writeFileSync(absolutePath, downloadRes, { encoding: 'binary' });
-          console.log(`Document has been downloaded as ${absolutePath}`);
-        } catch (err) {
-          console.log(err);
-        }
-      }
-    });
-  }
-});
-=======
 })
   .then(({ access_token: token }) => downloadDocument$({
     id: documentId,
+    options: { withHistory: withHistory === 'true' },
     token,
   }))
   .then(file => {
@@ -79,5 +46,4 @@
     fs.writeFileSync(absolutePath, file, { encoding: 'binary' });
     console.log(`Document has been downloaded. Check your ${pathToSaveFile} directory`);
   })
-  .catch(err => console.error(err));
->>>>>>> 79cc08af
+  .catch(err => console.error(err));