# Changelog

All notable changes to this project will be documented in this file.

The format is based on [Keep a Changelog](https://keepachangelog.com/en/1.0.0/),
and this project adheres to [Semantic Versioning](https://semver.org/spec/v2.0.0.html).

## [v1.5.0] - Unreleased Phase 4

<<<<<<< HEAD
- Implemented *Refresh Access Token* method with documentation and example in [README](https://github.com/signnow/SignNowNodeSDK/blob/master/README.md#refresh-token)
=======
### Added
>>>>>>> 738efcd5

## [v1.4.0] - 2019-08-08

### Added

- Implemented *Document Group Create* method with ability to create document group
- Documented [*documentGroup*](https://signnow.github.io/SignNowNodeSDK/class/lib/documentGroup.js~DocumentGroup.html) methods
- Documented [*link*](https://signnow.github.io/SignNowNodeSDK/class/lib/link.js~Link.html) methods
- Added example of *Create Document Group* into [README](https://github.com/signnow/SignNowNodeSDK/blob/master/README.md#create-document-group)
- Added example of *Create Signing Link* usage into [README](https://github.com/signnow/SignNowNodeSDK/blob/master/README.md#create-signing-link)
- Created [Applet](https://github.com/signnow/SignNowNodeSDK/blob/master/samples/applets/create-document-group.js) for testing creating of document group with *Create Document Group* method
- Created [Applet](https://github.com/signnow/SignNowNodeSDK/blob/master/samples/applets/create-signing-link.js) for testing creation of url signing link with *Create Signing Link* method
- Created [Applet](https://github.com/signnow/SignNowNodeSDK/blob/master/samples/applets/verify-access-token.js) for verifying access token with *Verify Access Token* method
- Created [Applet](https://github.com/signnow/SignNowNodeSDK/blob/master/samples/applets/user-info.js) for testing getting a detailed information about user with *Retrieve User Info* method
- Created [Applet](https://github.com/signnow/SignNowNodeSDK/blob/master/samples/applets/document-list.js) for testing getting a document list of specific user with *Retrieve User Document List* method

## [v1.3.1] - 2019-08-01

### Changed

- Updated [README](https://github.com/signnow/SignNowNodeSDK/blob/master/README.md)

## [v1.3.0] - 2019-08-01

### Added

- Implemented *Remove Document* method
- Added example how to utilize *Remove Document* method into [README](https://github.com/signnow/SignNowNodeSDK/blob/master/README.md#remove-document)
- Implemented *Template Invite* method with ability to send field and freeform invites
- Added examples of *Template Field Invite* and *Template Freeform Invite* into [README](https://github.com/signnow/SignNowNodeSDK/blob/master/README.md#template-field-invite)
- Documented [*template*](https://signnow.github.io/SignNowNodeSDK/class/lib/template.js~Template.html) methods
- Extended the description of update method in [*document*](https://signnow.github.io/SignNowNodeSDK/class/lib/document.js~Document.html) module
- Created [Applet](https://github.com/signnow/SignNowNodeSDK/blob/master/samples/applets/extract-fields.js) for testing *Upload Document with Field Extraction* method
- Created [Applet](https://github.com/signnow/SignNowNodeSDK/blob/master/samples/applets/view-document.js) for testing *View Document* method
- Created [Applet](https://github.com/signnow/SignNowNodeSDK/blob/master/samples/applets/download-document.js) for testing *Download Document* method
- Created [Applet](https://github.com/signnow/SignNowNodeSDK/blob/master/samples/applets/remove-document.js) for testing *Remove Document* method
- Created [Applet](https://github.com/signnow/SignNowNodeSDK/blob/master/samples/applets/create-template.js) for testing *Create Template* method
- Created [Applet](https://github.com/signnow/SignNowNodeSDK/blob/master/samples/applets/template-field-invite.js) for testing field invite with *Template Invite* method
- Created [Applet](https://github.com/signnow/SignNowNodeSDK/blob/master/samples/applets/template-freeform-invite.js) for testing freeform invite with *Template Invite* method

### Changed

- Added optional ability to remove original document after template creation in *Create Template* method

### Fixed

- Made fix of download document bug related to encoding of binary data

## [v1.2.0] - 2019-07-18

### Added

- Added `.odt`, `.rtf`, `.jpg`, `.jpeg`, `.gif`, `.bmp`, `.xml`, `.xls`, `.xlsx`, `.ppt`, `.pptx` to the list of acceptable file formats for document uploading
- Generated and deployed [API Reference](https://signnow.github.io/SignNowNodeSDK/) for API Client
- Added example of Creating Field Invite in [README](https://github.com/signnow/SignNowNodeSDK/blob/master/README.md)
- Documented [*user*](https://signnow.github.io/SignNowNodeSDK/class/lib/user.js~User.html) methods
- Documented [*oauth2*](https://signnow.github.io/SignNowNodeSDK/class/lib/oauth2.js~OAuth2.html) methods
- Partially documented [*document*](https://signnow.github.io/SignNowNodeSDK/class/lib/document.js~Document.html) methods
- Created [Applet](https://github.com/signnow/SignNowNodeSDK/blob/master/samples/applets/create-user.js) for testing *Create User* method
- Created [Applet](https://github.com/signnow/SignNowNodeSDK/blob/master/samples/applets/get-access-token.js) for testing *Request Token* method
- Created [Applet](https://github.com/signnow/SignNowNodeSDK/blob/master/samples/applets/create-document.js) for testing *Create Document* method
- Created [Applet](https://github.com/signnow/SignNowNodeSDK/blob/master/samples/applets/update-document.js) for testing *Update Document* method
- Created [Applet](https://github.com/signnow/SignNowNodeSDK/blob/master/samples/applets/create-field-invite.js) for testing *Creation of Field Invite* with *Document Invite* method
- Created [Applet](https://github.com/signnow/SignNowNodeSDK/blob/master/samples/applets/create-freeform-invite.js) for testing *Creation of Freeform Invite* with *Document Invite* method
- Added [Change Log](https://github.com/signnow/SignNowNodeSDK/blob/master/CHANGELOG.md)
- Added [License](https://github.com/signnow/SignNowNodeSDK/blob/master/LICENSE.md)
- Integrated code linter ([ESLint](https://eslint.org/))
- Integrated doc generator ([ESDoc](https://esdoc.org/))

### Changed

- Updated examples, links and contact information in [README](https://github.com/signnow/SignNowNodeSDK/blob/master/README.md)
- Created and applied common request options builder
- Created and applied common response handler builder
- Created and applied common error handler builder

### Fixed

- Made fix of feature bug related to `Content-Length` header in requests

[v1.5.0]: https://github.com/signnow/SignNowNodeSDK/compare/v1.4.0...HEAD
[v1.4.0]: https://github.com/signnow/SignNowNodeSDK/compare/v1.3.1...v1.4.0
[v1.3.1]: https://github.com/signnow/SignNowNodeSDK/compare/v1.3.0...v1.3.1
[v1.3.0]: https://github.com/signnow/SignNowNodeSDK/compare/v1.2.0...v1.3.0
[v1.2.0]: https://github.com/signnow/SignNowNodeSDK/compare/v1.1.4...v1.2.0<|MERGE_RESOLUTION|>--- conflicted
+++ resolved
@@ -7,11 +7,8 @@
 
 ## [v1.5.0] - Unreleased Phase 4
 
-<<<<<<< HEAD
+### Added
 - Implemented *Refresh Access Token* method with documentation and example in [README](https://github.com/signnow/SignNowNodeSDK/blob/master/README.md#refresh-token)
-=======
-### Added
->>>>>>> 738efcd5
 
 ## [v1.4.0] - 2019-08-08
 
