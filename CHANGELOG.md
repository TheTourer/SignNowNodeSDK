--- conflicted
+++ resolved
@@ -7,14 +7,13 @@
 
 ## [v1.5.0] - Unreleased Phase 4
 
-<<<<<<< HEAD
+### Added
+
+- Implemented *Refresh Access Token* method with documentation and example in [README](https://github.com/signnow/SignNowNodeSDK/blob/master/README.md#refresh-token)
+
 ### Changed
 
 - Added validation in *Create Signing Link* method: a document must have at least one role that does not have a fixed e-mail to create an invite link.
-=======
-### Added
-- Implemented *Refresh Access Token* method with documentation and example in [README](https://github.com/signnow/SignNowNodeSDK/blob/master/README.md#refresh-token)
->>>>>>> 8fc89c17
 
 ## [v1.4.0] - 2019-08-08
 
