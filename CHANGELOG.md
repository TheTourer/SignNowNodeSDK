# Changelog

All notable changes to this project will be documented in this file.

The format is based on [Keep a Changelog](https://keepachangelog.com/en/1.0.0/),
and this project adheres to [Semantic Versioning](https://semver.org/spec/v2.0.0.html).

## [v1.5.0] - Unreleased Phase 4

### Added

<<<<<<< HEAD
### Changed

- Added optional ability to remove original documents after merging documents in *Merge Documents* feature
- Updated example of merging documents in [README](https://github.com/signnow/SignNowNodeSDK/blob/master/README.md#merge-documents)
=======
- Implemented *Refresh Access Token* method with documentation and example in [README](https://github.com/signnow/SignNowNodeSDK/blob/master/README.md#refresh-token)
- Implemented *Remove Template* method with documentation and example in [README](https://github.com/signnow/SignNowNodeSDK/blob/master/README.md#remove-template)
- Updated documentation with *Get Document History* feature description

### Changed

- Added validation in *Create Signing Link* method: a document must have at least one role that does not have a fixed e-mail to create an invite link
>>>>>>> f9c7e674

## [v1.4.0] - 2019-08-08

### Added

- Implemented *Document Group Create* method with ability to create document group
- Documented [*documentGroup*](https://signnow.github.io/SignNowNodeSDK/class/lib/documentGroup.js~DocumentGroup.html) methods
- Documented [*link*](https://signnow.github.io/SignNowNodeSDK/class/lib/link.js~Link.html) methods
- Added example of *Create Document Group* into [README](https://github.com/signnow/SignNowNodeSDK/blob/master/README.md#create-document-group)
- Added example of *Create Signing Link* usage into [README](https://github.com/signnow/SignNowNodeSDK/blob/master/README.md#create-signing-link)
- Created [Applet](https://github.com/signnow/SignNowNodeSDK/blob/master/samples/applets/create-document-group.js) for testing creating of document group with *Create Document Group* method
- Created [Applet](https://github.com/signnow/SignNowNodeSDK/blob/master/samples/applets/create-signing-link.js) for testing creation of url signing link with *Create Signing Link* method
- Created [Applet](https://github.com/signnow/SignNowNodeSDK/blob/master/samples/applets/verify-access-token.js) for verifying access token with *Verify Access Token* method
- Created [Applet](https://github.com/signnow/SignNowNodeSDK/blob/master/samples/applets/user-info.js) for testing getting a detailed information about user with *Retrieve User Info* method
- Created [Applet](https://github.com/signnow/SignNowNodeSDK/blob/master/samples/applets/document-list.js) for testing getting a document list of specific user with *Retrieve User Document List* method

## [v1.3.1] - 2019-08-01

### Changed

- Updated [README](https://github.com/signnow/SignNowNodeSDK/blob/master/README.md)

## [v1.3.0] - 2019-08-01

### Added

- Implemented *Remove Document* method
- Added example how to utilize *Remove Document* method into [README](https://github.com/signnow/SignNowNodeSDK/blob/master/README.md#remove-document)
- Implemented *Template Invite* method with ability to send field and freeform invites
- Added examples of *Template Field Invite* and *Template Freeform Invite* into [README](https://github.com/signnow/SignNowNodeSDK/blob/master/README.md#template-field-invite)
- Documented [*template*](https://signnow.github.io/SignNowNodeSDK/class/lib/template.js~Template.html) methods
- Extended the description of update method in [*document*](https://signnow.github.io/SignNowNodeSDK/class/lib/document.js~Document.html) module
- Created [Applet](https://github.com/signnow/SignNowNodeSDK/blob/master/samples/applets/extract-fields.js) for testing *Upload Document with Field Extraction* method
- Created [Applet](https://github.com/signnow/SignNowNodeSDK/blob/master/samples/applets/view-document.js) for testing *View Document* method
- Created [Applet](https://github.com/signnow/SignNowNodeSDK/blob/master/samples/applets/download-document.js) for testing *Download Document* method
- Created [Applet](https://github.com/signnow/SignNowNodeSDK/blob/master/samples/applets/remove-document.js) for testing *Remove Document* method
- Created [Applet](https://github.com/signnow/SignNowNodeSDK/blob/master/samples/applets/create-template.js) for testing *Create Template* method
- Created [Applet](https://github.com/signnow/SignNowNodeSDK/blob/master/samples/applets/template-field-invite.js) for testing field invite with *Template Invite* method
- Created [Applet](https://github.com/signnow/SignNowNodeSDK/blob/master/samples/applets/template-freeform-invite.js) for testing freeform invite with *Template Invite* method

### Changed

- Added optional ability to remove original document after template creation in *Create Template* method

### Fixed

- Made fix of download document bug related to encoding of binary data

## [v1.2.0] - 2019-07-18

### Added

- Added `.odt`, `.rtf`, `.jpg`, `.jpeg`, `.gif`, `.bmp`, `.xml`, `.xls`, `.xlsx`, `.ppt`, `.pptx` to the list of acceptable file formats for document uploading
- Generated and deployed [API Reference](https://signnow.github.io/SignNowNodeSDK/) for API Client
- Added example of Creating Field Invite in [README](https://github.com/signnow/SignNowNodeSDK/blob/master/README.md)
- Documented [*user*](https://signnow.github.io/SignNowNodeSDK/class/lib/user.js~User.html) methods
- Documented [*oauth2*](https://signnow.github.io/SignNowNodeSDK/class/lib/oauth2.js~OAuth2.html) methods
- Partially documented [*document*](https://signnow.github.io/SignNowNodeSDK/class/lib/document.js~Document.html) methods
- Created [Applet](https://github.com/signnow/SignNowNodeSDK/blob/master/samples/applets/create-user.js) for testing *Create User* method
- Created [Applet](https://github.com/signnow/SignNowNodeSDK/blob/master/samples/applets/get-access-token.js) for testing *Request Token* method
- Created [Applet](https://github.com/signnow/SignNowNodeSDK/blob/master/samples/applets/create-document.js) for testing *Create Document* method
- Created [Applet](https://github.com/signnow/SignNowNodeSDK/blob/master/samples/applets/update-document.js) for testing *Update Document* method
- Created [Applet](https://github.com/signnow/SignNowNodeSDK/blob/master/samples/applets/create-field-invite.js) for testing *Creation of Field Invite* with *Document Invite* method
- Created [Applet](https://github.com/signnow/SignNowNodeSDK/blob/master/samples/applets/create-freeform-invite.js) for testing *Creation of Freeform Invite* with *Document Invite* method
- Added [Change Log](https://github.com/signnow/SignNowNodeSDK/blob/master/CHANGELOG.md)
- Added [License](https://github.com/signnow/SignNowNodeSDK/blob/master/LICENSE.md)
- Integrated code linter ([ESLint](https://eslint.org/))
- Integrated doc generator ([ESDoc](https://esdoc.org/))

### Changed

- Updated examples, links and contact information in [README](https://github.com/signnow/SignNowNodeSDK/blob/master/README.md)
- Created and applied common request options builder
- Created and applied common response handler builder
- Created and applied common error handler builder

### Fixed

- Made fix of feature bug related to `Content-Length` header in requests

[v1.5.0]: https://github.com/signnow/SignNowNodeSDK/compare/v1.4.0...HEAD
[v1.4.0]: https://github.com/signnow/SignNowNodeSDK/compare/v1.3.1...v1.4.0
[v1.3.1]: https://github.com/signnow/SignNowNodeSDK/compare/v1.3.0...v1.3.1
[v1.3.0]: https://github.com/signnow/SignNowNodeSDK/compare/v1.2.0...v1.3.0
[v1.2.0]: https://github.com/signnow/SignNowNodeSDK/compare/v1.1.4...v1.2.0<|MERGE_RESOLUTION|>--- conflicted
+++ resolved
@@ -9,12 +9,6 @@
 
 ### Added
 
-<<<<<<< HEAD
-### Changed
-
-- Added optional ability to remove original documents after merging documents in *Merge Documents* feature
-- Updated example of merging documents in [README](https://github.com/signnow/SignNowNodeSDK/blob/master/README.md#merge-documents)
-=======
 - Implemented *Refresh Access Token* method with documentation and example in [README](https://github.com/signnow/SignNowNodeSDK/blob/master/README.md#refresh-token)
 - Implemented *Remove Template* method with documentation and example in [README](https://github.com/signnow/SignNowNodeSDK/blob/master/README.md#remove-template)
 - Updated documentation with *Get Document History* feature description
@@ -22,7 +16,8 @@
 ### Changed
 
 - Added validation in *Create Signing Link* method: a document must have at least one role that does not have a fixed e-mail to create an invite link
->>>>>>> f9c7e674
+- Added optional ability to remove original documents after merging documents in *Merge Documents* feature
+- Updated example of merging documents in [README](https://github.com/signnow/SignNowNodeSDK/blob/master/README.md#merge-documents)
 
 ## [v1.4.0] - 2019-08-08
 
