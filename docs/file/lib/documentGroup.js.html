<!DOCTYPE html>
<html>
<head>
  <meta charset="utf-8">
  <base data-ice="baseUrl" href="../../">
  <title data-ice="title">lib/documentGroup.js | SignNow API client</title>
  <link type="text/css" rel="stylesheet" href="css/style.css">
  <link type="text/css" rel="stylesheet" href="css/prettify-tomorrow.css">
  <script src="script/prettify/prettify.js"></script>
  <script src="script/manual.js"></script>
<link rel="stylesheet" href="./inject/css/0-custom.css"><meta name="description" content="SignNow REST Service Wrapper"><meta property="twitter:card" content="summary"><meta property="twitter:title" content="SignNow API client"><meta property="twitter:description" content="SignNow REST Service Wrapper"></head>
<body class="layout-container" data-ice="rootContainer">

<header>
  <a href="./" style="display: flex; align-items: center;"><img src="./image/brand_logo.svg" style="width:34px;"></a>
  
  <a href="identifiers.html">Reference</a>
  <a href="source.html">Source</a>
  <a href="test.html" data-ice="testLink">Test</a>
  <div class="search-box">
  <span>
    <img src="./image/search.png">
    <span class="search-input-edge"></span><input class="search-input"><span class="search-input-edge"></span>
  </span>
    <ul class="search-result"></ul>
  </div>
<a style="position:relative; top:3px;" href="https://github.com/signnow/SignNowNodeSDK"><img width="20px" src="./image/github.png"></a></header>

<nav class="navigation" data-ice="nav"><div>
  <ul>
    
  <li data-ice="doc"><span data-ice="kind" class="kind-class">C</span><span data-ice="name"><span><a href="class/lib/document.js~Document.html">Document</a></span></span></li>
<li data-ice="doc"><span data-ice="kind" class="kind-class">C</span><span data-ice="name"><span><a href="class/lib/documentGroup.js~DocumentGroup.html">DocumentGroup</a></span></span></li>
<li data-ice="doc"><span data-ice="kind" class="kind-class">C</span><span data-ice="name"><span><a href="class/lib/documentGroupTemplate.js~DocumentGroupTemplate.html">DocumentGroupTemplate</a></span></span></li>
<li data-ice="doc"><span data-ice="kind" class="kind-class">C</span><span data-ice="name"><span><a href="class/lib/link.js~Link.html">Link</a></span></span></li>
<li data-ice="doc"><span data-ice="kind" class="kind-class">C</span><span data-ice="name"><span><a href="class/lib/oauth2.js~OAuth2.html">OAuth2</a></span></span></li>
<li data-ice="doc"><span data-ice="kind" class="kind-class">C</span><span data-ice="name"><span><a href="class/lib/template.js~Template.html">Template</a></span></span></li>
<li data-ice="doc"><span data-ice="kind" class="kind-class">C</span><span data-ice="name"><span><a href="class/lib/user.js~User.html">User</a></span></span></li>
<li data-ice="doc"><span data-ice="kind" class="kind-function">F</span><span data-ice="name"><span><a href="function/index.html#static-function-init">init</a></span></span></li>
<li data-ice="doc"><span data-ice="kind" class="kind-typedef">T</span><span data-ice="name"><span><a href="typedef/index.html#static-typedef-AttachmentField">AttachmentField</a></span></span></li>
<li data-ice="doc"><span data-ice="kind" class="kind-typedef">T</span><span data-ice="name"><span><a href="typedef/index.html#static-typedef-CalculatedField">CalculatedField</a></span></span></li>
<li data-ice="doc"><span data-ice="kind" class="kind-typedef">T</span><span data-ice="name"><span><a href="typedef/index.html#static-typedef-CheckField">CheckField</a></span></span></li>
<li data-ice="doc"><span data-ice="kind" class="kind-typedef">T</span><span data-ice="name"><span><a href="typedef/index.html#static-typedef-DocumentCreateParams">DocumentCreateParams</a></span></span></li>
<li data-ice="doc"><span data-ice="kind" class="kind-typedef">T</span><span data-ice="name"><span><a href="typedef/index.html#static-typedef-DocumentCreateResponse">DocumentCreateResponse</a></span></span></li>
<li data-ice="doc"><span data-ice="kind" class="kind-typedef">T</span><span data-ice="name"><span><a href="typedef/index.html#static-typedef-DocumentDownloadParams">DocumentDownloadParams</a></span></span></li>
<li data-ice="doc"><span data-ice="kind" class="kind-typedef">T</span><span data-ice="name"><span><a href="typedef/index.html#static-typedef-DocumentDownloadResponse">DocumentDownloadResponse</a></span></span></li>
<li data-ice="doc"><span data-ice="kind" class="kind-typedef">T</span><span data-ice="name"><span><a href="typedef/index.html#static-typedef-DocumentEvent">DocumentEvent</a></span></span></li>
<li data-ice="doc"><span data-ice="kind" class="kind-typedef">T</span><span data-ice="name"><span><a href="typedef/index.html#static-typedef-DocumentFieldExtractParams">DocumentFieldExtractParams</a></span></span></li>
<li data-ice="doc"><span data-ice="kind" class="kind-typedef">T</span><span data-ice="name"><span><a href="typedef/index.html#static-typedef-DocumentFieldExtractResponse">DocumentFieldExtractResponse</a></span></span></li>
<li data-ice="doc"><span data-ice="kind" class="kind-typedef">T</span><span data-ice="name"><span><a href="typedef/index.html#static-typedef-DocumentFieldInviteResponse">DocumentFieldInviteResponse</a></span></span></li>
<li data-ice="doc"><span data-ice="kind" class="kind-typedef">T</span><span data-ice="name"><span><a href="typedef/index.html#static-typedef-DocumentFields">DocumentFields</a></span></span></li>
<li data-ice="doc"><span data-ice="kind" class="kind-typedef">T</span><span data-ice="name"><span><a href="typedef/index.html#static-typedef-DocumentFreeformInviteResponse">DocumentFreeformInviteResponse</a></span></span></li>
<li data-ice="doc"><span data-ice="kind" class="kind-typedef">T</span><span data-ice="name"><span><a href="typedef/index.html#static-typedef-DocumentHistoryParams">DocumentHistoryParams</a></span></span></li>
<li data-ice="doc"><span data-ice="kind" class="kind-typedef">T</span><span data-ice="name"><span><a href="typedef/index.html#static-typedef-DocumentHistoryResponse">DocumentHistoryResponse</a></span></span></li>
<li data-ice="doc"><span data-ice="kind" class="kind-typedef">T</span><span data-ice="name"><span><a href="typedef/index.html#static-typedef-DocumentInviteOptions">DocumentInviteOptions</a></span></span></li>
<li data-ice="doc"><span data-ice="kind" class="kind-typedef">T</span><span data-ice="name"><span><a href="typedef/index.html#static-typedef-DocumentInviteParams">DocumentInviteParams</a></span></span></li>
<li data-ice="doc"><span data-ice="kind" class="kind-typedef">T</span><span data-ice="name"><span><a href="typedef/index.html#static-typedef-DocumentInviteResponse">DocumentInviteResponse</a></span></span></li>
<li data-ice="doc"><span data-ice="kind" class="kind-typedef">T</span><span data-ice="name"><span><a href="typedef/index.html#static-typedef-DocumentInviteSettings">DocumentInviteSettings</a></span></span></li>
<li data-ice="doc"><span data-ice="kind" class="kind-typedef">T</span><span data-ice="name"><span><a href="typedef/index.html#static-typedef-DocumentListItem">DocumentListItem</a></span></span></li>
<li data-ice="doc"><span data-ice="kind" class="kind-typedef">T</span><span data-ice="name"><span><a href="typedef/index.html#static-typedef-DocumentListParams">DocumentListParams</a></span></span></li>
<li data-ice="doc"><span data-ice="kind" class="kind-typedef">T</span><span data-ice="name"><span><a href="typedef/index.html#static-typedef-DocumentListResponse">DocumentListResponse</a></span></span></li>
<li data-ice="doc"><span data-ice="kind" class="kind-typedef">T</span><span data-ice="name"><span><a href="typedef/index.html#static-typedef-DocumentMergeOptions">DocumentMergeOptions</a></span></span></li>
<li data-ice="doc"><span data-ice="kind" class="kind-typedef">T</span><span data-ice="name"><span><a href="typedef/index.html#static-typedef-DocumentMergeParams">DocumentMergeParams</a></span></span></li>
<li data-ice="doc"><span data-ice="kind" class="kind-typedef">T</span><span data-ice="name"><span><a href="typedef/index.html#static-typedef-DocumentMergeResponse">DocumentMergeResponse</a></span></span></li>
<li data-ice="doc"><span data-ice="kind" class="kind-typedef">T</span><span data-ice="name"><span><a href="typedef/index.html#static-typedef-DocumentRemoveParams">DocumentRemoveParams</a></span></span></li>
<li data-ice="doc"><span data-ice="kind" class="kind-typedef">T</span><span data-ice="name"><span><a href="typedef/index.html#static-typedef-DocumentRemoveResponse">DocumentRemoveResponse</a></span></span></li>
<li data-ice="doc"><span data-ice="kind" class="kind-typedef">T</span><span data-ice="name"><span><a href="typedef/index.html#static-typedef-DocumentUpdateParams">DocumentUpdateParams</a></span></span></li>
<li data-ice="doc"><span data-ice="kind" class="kind-typedef">T</span><span data-ice="name"><span><a href="typedef/index.html#static-typedef-DocumentUpdateResponse">DocumentUpdateResponse</a></span></span></li>
<li data-ice="doc"><span data-ice="kind" class="kind-typedef">T</span><span data-ice="name"><span><a href="typedef/index.html#static-typedef-DocumentViewParams">DocumentViewParams</a></span></span></li>
<li data-ice="doc"><span data-ice="kind" class="kind-typedef">T</span><span data-ice="name"><span><a href="typedef/index.html#static-typedef-DocumentViewResponse">DocumentViewResponse</a></span></span></li>
<li data-ice="doc"><span data-ice="kind" class="kind-typedef">T</span><span data-ice="name"><span><a href="typedef/index.html#static-typedef-EnumerationField">EnumerationField</a></span></span></li>
<li data-ice="doc"><span data-ice="kind" class="kind-typedef">T</span><span data-ice="name"><span><a href="typedef/index.html#static-typedef-FormulaTree">FormulaTree</a></span></span></li>
<li data-ice="doc"><span data-ice="kind" class="kind-typedef">T</span><span data-ice="name"><span><a href="typedef/index.html#static-typedef-FormulaTreeBranch">FormulaTreeBranch</a></span></span></li>
<li data-ice="doc"><span data-ice="kind" class="kind-typedef">T</span><span data-ice="name"><span><a href="typedef/index.html#static-typedef-FormulaTreeBranchTerminator">FormulaTreeBranchTerminator</a></span></span></li>
<li data-ice="doc"><span data-ice="kind" class="kind-typedef">T</span><span data-ice="name"><span><a href="typedef/index.html#static-typedef-InitialsField">InitialsField</a></span></span></li>
<li data-ice="doc"><span data-ice="kind" class="kind-typedef">T</span><span data-ice="name"><span><a href="typedef/index.html#static-typedef-RadioButton">RadioButton</a></span></span></li>
<li data-ice="doc"><span data-ice="kind" class="kind-typedef">T</span><span data-ice="name"><span><a href="typedef/index.html#static-typedef-RadioButtonField">RadioButtonField</a></span></span></li>
<li data-ice="doc"><span data-ice="kind" class="kind-typedef">T</span><span data-ice="name"><span><a href="typedef/index.html#static-typedef-SignatureField">SignatureField</a></span></span></li>
<li data-ice="doc"><span data-ice="kind" class="kind-typedef">T</span><span data-ice="name"><span><a href="typedef/index.html#static-typedef-SignerSettings">SignerSettings</a></span></span></li>
<li data-ice="doc"><span data-ice="kind" class="kind-typedef">T</span><span data-ice="name"><span><a href="typedef/index.html#static-typedef-TextField">TextField</a></span></span></li>
<li data-ice="doc"><span data-ice="kind" class="kind-typedef">T</span><span data-ice="name"><span><a href="typedef/index.html#static-typedef-DocumentGroupCreateParams">DocumentGroupCreateParams</a></span></span></li>
<li data-ice="doc"><span data-ice="kind" class="kind-typedef">T</span><span data-ice="name"><span><a href="typedef/index.html#static-typedef-DocumentGroupCreateResponse">DocumentGroupCreateResponse</a></span></span></li>
<li data-ice="doc"><span data-ice="kind" class="kind-typedef">T</span><span data-ice="name"><span><a href="typedef/index.html#static-typedef-DocumentGroupInviteAction">DocumentGroupInviteAction</a></span></span></li>
<li data-ice="doc"><span data-ice="kind" class="kind-typedef">T</span><span data-ice="name"><span><a href="typedef/index.html#static-typedef-DocumentGroupInviteAuthenticationPassword">DocumentGroupInviteAuthenticationPassword</a></span></span></li>
<li data-ice="doc"><span data-ice="kind" class="kind-typedef">T</span><span data-ice="name"><span><a href="typedef/index.html#static-typedef-DocumentGroupInviteAuthenticationPhoneCall">DocumentGroupInviteAuthenticationPhoneCall</a></span></span></li>
<li data-ice="doc"><span data-ice="kind" class="kind-typedef">T</span><span data-ice="name"><span><a href="typedef/index.html#static-typedef-DocumentGroupInviteAuthenticationPhoneSMS">DocumentGroupInviteAuthenticationPhoneSMS</a></span></span></li>
<li data-ice="doc"><span data-ice="kind" class="kind-typedef">T</span><span data-ice="name"><span><a href="typedef/index.html#static-typedef-DocumentGroupInviteCompletionEmailConfig">DocumentGroupInviteCompletionEmailConfig</a></span></span></li>
<li data-ice="doc"><span data-ice="kind" class="kind-typedef">T</span><span data-ice="name"><span><a href="typedef/index.html#static-typedef-DocumentGroupInviteEmail">DocumentGroupInviteEmail</a></span></span></li>
<li data-ice="doc"><span data-ice="kind" class="kind-typedef">T</span><span data-ice="name"><span><a href="typedef/index.html#static-typedef-DocumentGroupInviteParams">DocumentGroupInviteParams</a></span></span></li>
<li data-ice="doc"><span data-ice="kind" class="kind-typedef">T</span><span data-ice="name"><span><a href="typedef/index.html#static-typedef-DocumentGroupInviteResponse">DocumentGroupInviteResponse</a></span></span></li>
<li data-ice="doc"><span data-ice="kind" class="kind-typedef">T</span><span data-ice="name"><span><a href="typedef/index.html#static-typedef-DocumentGroupInviteSettings">DocumentGroupInviteSettings</a></span></span></li>
<li data-ice="doc"><span data-ice="kind" class="kind-typedef">T</span><span data-ice="name"><span><a href="typedef/index.html#static-typedef-DocumentGroupInviteStep">DocumentGroupInviteStep</a></span></span></li>
<li data-ice="doc"><span data-ice="kind" class="kind-typedef">T</span><span data-ice="name"><span><a href="typedef/index.html#static-typedef-DocumentGroupTemplateCreateParams">DocumentGroupTemplateCreateParams</a></span></span></li>
<li data-ice="doc"><span data-ice="kind" class="kind-typedef">T</span><span data-ice="name"><span><a href="typedef/index.html#static-typedef-DocumentGroupTemplateCreateResponse">DocumentGroupTemplateCreateResponse</a></span></span></li>
<li data-ice="doc"><span data-ice="kind" class="kind-typedef">T</span><span data-ice="name"><span><a href="typedef/index.html#static-typedef-DocumentGroupTemplateInviteAction">DocumentGroupTemplateInviteAction</a></span></span></li>
<li data-ice="doc"><span data-ice="kind" class="kind-typedef">T</span><span data-ice="name"><span><a href="typedef/index.html#static-typedef-DocumentGroupTemplateInviteEmail">DocumentGroupTemplateInviteEmail</a></span></span></li>
<li data-ice="doc"><span data-ice="kind" class="kind-typedef">T</span><span data-ice="name"><span><a href="typedef/index.html#static-typedef-DocumentGroupTemplateInviteStep">DocumentGroupTemplateInviteStep</a></span></span></li>
<li data-ice="doc"><span data-ice="kind" class="kind-typedef">T</span><span data-ice="name"><span><a href="typedef/index.html#static-typedef-DocumentGroupTemplateRoutingDetails">DocumentGroupTemplateRoutingDetails</a></span></span></li>
<li data-ice="doc"><span data-ice="kind" class="kind-typedef">T</span><span data-ice="name"><span><a href="typedef/index.html#static-typedef-ApiError">ApiError</a></span></span></li>
<li data-ice="doc"><span data-ice="kind" class="kind-typedef">T</span><span data-ice="name"><span><a href="typedef/index.html#static-typedef-ApiErrorResponse">ApiErrorResponse</a></span></span></li>
<li data-ice="doc"><span data-ice="kind" class="kind-typedef">T</span><span data-ice="name"><span><a href="typedef/index.html#static-typedef-Features">Features</a></span></span></li>
<li data-ice="doc"><span data-ice="kind" class="kind-typedef">T</span><span data-ice="name"><span><a href="typedef/index.html#static-typedef-InitParams">InitParams</a></span></span></li>
<li data-ice="doc"><span data-ice="kind" class="kind-typedef">T</span><span data-ice="name"><span><a href="typedef/index.html#static-typedef-SigningLinkCreateParams">SigningLinkCreateParams</a></span></span></li>
<li data-ice="doc"><span data-ice="kind" class="kind-typedef">T</span><span data-ice="name"><span><a href="typedef/index.html#static-typedef-SigningLinkCreateResponse">SigningLinkCreateResponse</a></span></span></li>
<li data-ice="doc"><span data-ice="kind" class="kind-typedef">T</span><span data-ice="name"><span><a href="typedef/index.html#static-typedef-AccessTokenGetParams">AccessTokenGetParams</a></span></span></li>
<li data-ice="doc"><span data-ice="kind" class="kind-typedef">T</span><span data-ice="name"><span><a href="typedef/index.html#static-typedef-AccessTokenGetResponse">AccessTokenGetResponse</a></span></span></li>
<li data-ice="doc"><span data-ice="kind" class="kind-typedef">T</span><span data-ice="name"><span><a href="typedef/index.html#static-typedef-AccessTokenRefreshParams">AccessTokenRefreshParams</a></span></span></li>
<li data-ice="doc"><span data-ice="kind" class="kind-typedef">T</span><span data-ice="name"><span><a href="typedef/index.html#static-typedef-AccessTokenRefreshResponse">AccessTokenRefreshResponse</a></span></span></li>
<li data-ice="doc"><span data-ice="kind" class="kind-typedef">T</span><span data-ice="name"><span><a href="typedef/index.html#static-typedef-AccessTokenVerifyParams">AccessTokenVerifyParams</a></span></span></li>
<li data-ice="doc"><span data-ice="kind" class="kind-typedef">T</span><span data-ice="name"><span><a href="typedef/index.html#static-typedef-AccessTokenVerifyResponse">AccessTokenVerifyResponse</a></span></span></li>
<li data-ice="doc"><span data-ice="kind" class="kind-typedef">T</span><span data-ice="name"><span><a href="typedef/index.html#static-typedef-TemplateCreateOptions">TemplateCreateOptions</a></span></span></li>
<li data-ice="doc"><span data-ice="kind" class="kind-typedef">T</span><span data-ice="name"><span><a href="typedef/index.html#static-typedef-TemplateCreateParams">TemplateCreateParams</a></span></span></li>
<li data-ice="doc"><span data-ice="kind" class="kind-typedef">T</span><span data-ice="name"><span><a href="typedef/index.html#static-typedef-TemplateCreateResponse">TemplateCreateResponse</a></span></span></li>
<li data-ice="doc"><span data-ice="kind" class="kind-typedef">T</span><span data-ice="name"><span><a href="typedef/index.html#static-typedef-TemplateDuplicateParams">TemplateDuplicateParams</a></span></span></li>
<li data-ice="doc"><span data-ice="kind" class="kind-typedef">T</span><span data-ice="name"><span><a href="typedef/index.html#static-typedef-TemplateDuplicateResponse">TemplateDuplicateResponse</a></span></span></li>
<li data-ice="doc"><span data-ice="kind" class="kind-typedef">T</span><span data-ice="name"><span><a href="typedef/index.html#static-typedef-TemplateInviteParams">TemplateInviteParams</a></span></span></li>
<li data-ice="doc"><span data-ice="kind" class="kind-typedef">T</span><span data-ice="name"><span><a href="typedef/index.html#static-typedef-TemplateInviteResponse">TemplateInviteResponse</a></span></span></li>
<li data-ice="doc"><span data-ice="kind" class="kind-typedef">T</span><span data-ice="name"><span><a href="typedef/index.html#static-typedef-TemplateRemoveParams">TemplateRemoveParams</a></span></span></li>
<li data-ice="doc"><span data-ice="kind" class="kind-typedef">T</span><span data-ice="name"><span><a href="typedef/index.html#static-typedef-TemplateRemoveResponse">TemplateRemoveResponse</a></span></span></li>
<li data-ice="doc"><span data-ice="kind" class="kind-typedef">T</span><span data-ice="name"><span><a href="typedef/index.html#static-typedef-UserCreateParams">UserCreateParams</a></span></span></li>
<li data-ice="doc"><span data-ice="kind" class="kind-typedef">T</span><span data-ice="name"><span><a href="typedef/index.html#static-typedef-UserCreateResponse">UserCreateResponse</a></span></span></li>
<li data-ice="doc"><span data-ice="kind" class="kind-typedef">T</span><span data-ice="name"><span><a href="typedef/index.html#static-typedef-UserGetParams">UserGetParams</a></span></span></li>
<li data-ice="doc"><span data-ice="kind" class="kind-typedef">T</span><span data-ice="name"><span><a href="typedef/index.html#static-typedef-UserGetResponse">UserGetResponse</a></span></span></li>
</ul>
</div>
</nav>

<div class="content" data-ice="content"><h1 data-ice="title">lib/documentGroup.js</h1>
<pre class="source-code line-number raw-source-code"><code class="prettyprint linenums" data-ice="content">&apos;use strict&apos;;

const https = require(&apos;https&apos;);
const {
  responseHandler,
  errorHandler,
  buildRequestOptions,
} = require(&apos;./common&apos;);
const { view } = require(&apos;./document&apos;);
const { duplicate } = require(&apos;./template&apos;);

/**
 * @type {function}
 * @param {DocumentViewParams} data - view document with field extract payload
 * @return {Promise&lt;DocumentViewResponse, ApiErrorResponse&gt;}
 */
const getDocumentDetails = ({ id, token }) =&gt; new Promise((resolve, reject) =&gt; {
  view({
    id,
    token,
  }, (err, res) =&gt; {
    if (err) {
      reject(err);
    } else {
      resolve(res);
    }
  });
});

/**
 * @type {function}
 * @param {DocumentViewResponse} document
 * @return {boolean} is there any siganture request in given document
 */
const hasSignatureInvites = document =&gt; document.requests.length &gt; 0;

/**
 * @type {function}
 * @param {DocumentViewResponse} document
 * @return {boolean} is there any field invite in given document
 */
const hasFieldInvites = document =&gt; document.field_invites.length &gt; 0;

/**
 * @type {function}
 * @param {DocumentViewResponse} document
 * @return {boolean} is there any signature in given document
 */
const hasSignatures = document =&gt; document.signatures.length &gt; 0;

/**
 * @type {function}
 * @param {DocumentViewResponse} document
 * @return {boolean} is document a template or not
 */
const isTemplate = document =&gt; document.template === true;

/**
 * @type {function}
 * @param {DocumentViewResponse} document
 * @return {boolean} can document be used for Document Group creation or not
 */
const canBeAddedToDocumentGroup = document =&gt; (
  !hasSignatureInvites(document)
  &amp;&amp; !hasFieldInvites(document)
  &amp;&amp; !hasSignatures(document)
);

/**
 * @type {function}
 * @param {TemplateDuplicateParams} data - duplicate template payload
 * @return {Promise&lt;string, ApiErrorResponse&gt;} resolves with id of new document
 */
const makeDocumentFromTemplate = ({ id, token }) =&gt; new Promise((resolve, reject) =&gt; {
  duplicate({
    id,
    token,
  }, (err, res) =&gt; {
    if (err) {
      reject(err);
    } else {
      resolve(res.id);
    }
  });
});

/**
 * Document Group methods
 */
class DocumentGroup {

  /**
   * Create document group payload
   * @typedef {Object} DocumentGroupCreateParams
   * @property {string} token - your auth token
   * @property {string[]} ids - array of document or template ids for document group creation
   * @property {string} group_name - new name of document group
   */

  /**
   * Create document group response data
   * @typedef {Object} DocumentGroupCreateResponse
   * @property {string} id - document group unique id
   */

  /**
   * Creates document group with specified documents or templates.
   * At least one document or template must contain fields. Documents should not be signed, contain epending invites or signature requests.
   * @param {DocumentGroupCreateParams} data - create document group payload
   * @param {function(err: ApiErrorResponse, res: DocumentGroupCreateResponse)} [callback] - error first node.js callback
   */
  static create ({
    token,
    ids,
    group_name,
  }, callback) {
<<<<<<< HEAD
    const realDocumentIDs = ids
      .map(id =&gt; {
        return getDocumentDetails({
          id,
=======
    const JSONData = JSON.stringify({
      document_ids,
      group_name,
    });

    const req = https
      .request(buildRequestOptions({
        method: &apos;POST&apos;,
        path: &apos;/documentgroup&apos;,
        authorization: {
          type: &apos;Bearer&apos;,
>>>>>>> d9ed32d9
          token,
        })
          .then(document =&gt; {

            if (isTemplate(document)) {
              return makeDocumentFromTemplate({
                id,
                token,
              });
            } else if (canBeAddedToDocumentGroup(document)) {
              return id;
            } else {
              throw new Error(&apos;Document in the group must have no pending invites, signature requests or completed signatures&apos;);
            }
          });
      });

    Promise.all(realDocumentIDs)
      .then(document_ids =&gt; {
        const JSONData = JSON.stringify({
          document_ids,
          group_name,
        });

        const req = https
          .request(buildRequestOptions({
            method: &apos;POST&apos;,
            path: &apos;/documentgroup&apos;,
            authorization: {
              type: &apos;Bearer&apos;,
              token,
            },
            headers: {
              &apos;Content-Type&apos;: &apos;application/json&apos;,
              &apos;Content-Length&apos;: Buffer.byteLength(JSONData),
            },
          }), responseHandler(callback))
          .on(&apos;error&apos;, errorHandler(callback));

        req.write(JSONData);
        req.end();
      })
      .catch(err =&gt; {
        callback(err.message);
        return;
      });

  }

  /**
   * Document Group invite email congfigurations
   * @typedef {Object} DocumentGroupInviteEmail
   * @property {string} email - signer&apos;s email
   * @property {string} [subject] - subject of invitation email
   * @property {string} [message] - content of invitation email
   * @property {number} [expiration_days] - expiration of invite in days
   * @property {number} [reminder] - number of days in which to remind about invitation via email
   */

  /**
   * Document Group signer&apos;s authentication with password config
   * @typedef {Object} DocumentGroupInviteAuthenticationPassword
   * @property {string} type - set `password` to authenticate signer with password
   * @property {string} value - authentication password value
   */

  /**
   * Document Group signer&apos;s authentication with phone call config
   * @typedef {Object} DocumentGroupInviteAuthenticationPhoneCall
   * @property {string} type - set `phone` to authenticate signer with phone call
   * @property {string} method - set `phone_call` to authenticate signer with phone call
   * @property {string} phone - phone number
   */

  /**
   * Document Group signer&apos;s authentication with phone SMS config
   * @typedef {Object} DocumentGroupInviteAuthenticationPhoneSMS
   * @property {string} type - set `phone` to authenticate signer with phone SMS
   * @property {string} method - set `sms` to authenticate signer with phone SMS
   * @property {string} phone - phone number
   */

  /**
   * Document Group invite action congfigurations
   * @typedef {Object} DocumentGroupInviteAction
   * @property {string} email - signer&apos;s email
   * @property {string} role_name - signer&apos;s role name
   * @property {string} action - name of action with document in signing step
   * @property {string} document_id - ID of document in specific signing step
   * @property {string} [allow_reassign] - allow reassigning of signer
   * @property {string} [decline_by_signature] - signer can decline invite
   * @property {DocumentGroupInviteAuthenticationPassword|DocumentGroupInviteAuthenticationPhoneCall|DocumentGroupInviteAuthenticationPhoneSMS} [authentication] - signer&apos;s authentication configuration
   */

  /**
   * Document Group invite step congfigurations
   * @typedef {Object} DocumentGroupInviteStep
   * @property {number} order - an order number of invitation step
   * @property {DocumentGroupInviteEmail[]} [invite_emails] - Document Group invite emails settings
   * @property {DocumentGroupInviteAction[]} invite_actions - Document Group invite actions settings
   */

  /**
   * Document Group invite completion email configuration
   * @typedef {Object} DocumentGroupInviteCompletionEmailConfig
   * @property {string} email - email for completion (only from the signers and document owner emails)
   * @property {number} disable_document_attachment - disable attachment of signed document group to completion email (values: 0|1)
   */

  /**
   * Document Group invite settings
   * @typedef {Object} DocumentGroupInviteSettings
   * @property {DocumentGroupInviteStep[]} invite_steps - Document Group invite steps settings
   * @property {DocumentGroupInviteCompletionEmailConfig[]} [completion_emails] - set of completion email configutrations
   */

  /**
   * Create Document Group invite payload
   * @typedef {Object} DocumentGroupInviteParams
   * @property {string} id - ID of specific Document Group
   * @property {DocumentGroupInviteSettings} data - Document Group invite settings data
   * @property {string} token - your auth token
   */

  /**
   * Create document invite response data
   * @typedef {Object} DocumentGroupInviteResponse
   * @property {string} id - ID of created Document Group invitation
   * @property {?string} pending_invite_link - pending invite link
   */

  /**
   * Creates an invite to sign a document group
   * @param {DocumentGroupInviteParams} data - create Document Group invite payload
   * @param {function(err: ApiErrorResponse, res: DocumentGroupInviteResponse)} [callback] - error first node.js callback
   */
  static invite ({
    id,
    data,
    token,
  }, callback) {
    const {
      invite_steps,
      completion_emails,
    } = data;

    const JSONData = JSON.stringify({
      invite_steps,
      completion_emails,
    });

    const req = https
      .request(buildRequestOptions({
        method: &apos;POST&apos;,
        path: `/documentgroup/${id}/groupinvite`,
        authorization: {
          type: &apos;Bearer&apos;,
          token,
        },
        headers: {
          &apos;Content-Type&apos;: &apos;application/json&apos;,
          &apos;Content-Length&apos;: Buffer.byteLength(JSONData),
        },
      }), responseHandler(callback))
      .on(&apos;error&apos;, errorHandler(callback));

    req.write(JSONData);
    req.end();
  }

}

module.exports = DocumentGroup;
</code></pre>

</div>

<footer class="footer">
  Generated by <a href="https://esdoc.org">ESDoc<span data-ice="esdocVersion">(1.1.0)</span><img src="./image/esdoc-logo-mini-black.png"></a>
</footer>

<script src="script/search_index.js"></script>
<script src="script/search.js"></script>
<script src="script/pretty-print.js"></script>
<script src="script/inherited-summary.js"></script>
<script src="script/test-summary.js"></script>
<script src="script/inner-link.js"></script>
<script src="script/patch-for-local.js"></script>
</body>
</html><|MERGE_RESOLUTION|>--- conflicted
+++ resolved
@@ -242,12 +242,6 @@
     ids,
     group_name,
   }, callback) {
-<<<<<<< HEAD
-    const realDocumentIDs = ids
-      .map(id =&gt; {
-        return getDocumentDetails({
-          id,
-=======
     const JSONData = JSON.stringify({
       document_ids,
       group_name,
@@ -259,7 +253,6 @@
         path: &apos;/documentgroup&apos;,
         authorization: {
           type: &apos;Bearer&apos;,
->>>>>>> d9ed32d9
           token,
         })
           .then(document =&gt; {
