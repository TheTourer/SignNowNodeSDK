<svg xmlns="http://www.w3.org/2000/svg" width="104" height="20">
  <script/>
  <linearGradient id="a" x2="0" y2="100%">
    <stop offset="0" stop-color="#bbb" stop-opacity=".1"/>
    <stop offset="1" stop-opacity=".1"/>
  </linearGradient>
  <rect rx="3" width="104" height="20" fill="#555"/>
  <rect rx="3" x="64" width="40" height="20" fill="#dab226"/>
  <path fill="#dab226" d="M64 0h4v20h-4z"/>
  <rect rx="3" width="104" height="20" fill="url(#a)"/>
  <g fill="#fff" text-anchor="middle" font-family="DejaVu Sans,Verdana,Geneva,sans-serif" font-size="11">
    <text x="32" y="15" fill="#010101" fill-opacity=".3">document</text>
    <text x="32" y="14">document</text>
<<<<<<< HEAD
    <text x="84" y="15" fill="#010101" fill-opacity=".3">80%</text>
    <text x="84" y="14">80%</text>
=======
    <text x="84" y="15" fill="#010101" fill-opacity=".3">85%</text>
    <text x="84" y="14">85%</text>
>>>>>>> d9ed32d9
  </g>
</svg><|MERGE_RESOLUTION|>--- conflicted
+++ resolved
@@ -11,12 +11,7 @@
   <g fill="#fff" text-anchor="middle" font-family="DejaVu Sans,Verdana,Geneva,sans-serif" font-size="11">
     <text x="32" y="15" fill="#010101" fill-opacity=".3">document</text>
     <text x="32" y="14">document</text>
-<<<<<<< HEAD
-    <text x="84" y="15" fill="#010101" fill-opacity=".3">80%</text>
-    <text x="84" y="14">80%</text>
-=======
     <text x="84" y="15" fill="#010101" fill-opacity=".3">85%</text>
     <text x="84" y="14">85%</text>
->>>>>>> d9ed32d9
   </g>
 </svg>