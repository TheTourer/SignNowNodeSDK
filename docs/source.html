--- conflicted
+++ resolved
@@ -125,11 +125,7 @@
 </div>
 </nav>
 
-<<<<<<< HEAD
-<div class="content" data-ice="content"><h1>Source <img data-ice="coverageBadge" src="./badge.svg"><span data-ice="totalCoverageCount" class="total-coverage-count">34/42</span></h1>
-=======
 <div class="content" data-ice="content"><h1>Source <img data-ice="coverageBadge" src="./badge.svg"><span data-ice="totalCoverageCount" class="total-coverage-count">35/41</span></h1>
->>>>>>> d9ed32d9
 
 <table class="files-summary" data-ice="files" data-use-coverage="true">
   <thead>
@@ -147,27 +143,14 @@
   <tr data-ice="file">
       <td data-ice="filePath"><span><a href="file/lib/document.js.html#errorLines=17,40,49,561,675,9">lib/document.js</a></span></td>
       <td data-ice="identifier" class="identifiers"><span><a href="class/lib/document.js~Document.html">Document</a></span></td>
-<<<<<<< HEAD
-      <td class="coverage"><span data-ice="coverage">52 %</span><span data-ice="coverageCount" class="coverage-count">9/17</span></td>
-      <td style="display: none;" data-ice="size">28062 byte</td>
-      <td style="display: none;" data-ice="lines">769</td>
-      <td style="display: none;" data-ice="updated">2019-08-05 11:31:19 (UTC)</td>
-=======
       <td class="coverage"><span data-ice="coverage">64 %</span><span data-ice="coverageCount" class="coverage-count">11/17</span></td>
       <td style="display: none;" data-ice="size">31966 byte</td>
       <td style="display: none;" data-ice="lines">883</td>
       <td style="display: none;" data-ice="updated">2019-08-04 08:36:29 (UTC)</td>
->>>>>>> d9ed32d9
     </tr>
 <tr data-ice="file">
       <td data-ice="filePath"><span><a href="file/lib/documentGroup.js.html">lib/documentGroup.js</a></span></td>
       <td data-ice="identifier" class="identifiers"><span><a href="class/lib/documentGroup.js~DocumentGroup.html">DocumentGroup</a></span></td>
-<<<<<<< HEAD
-      <td class="coverage"><span data-ice="coverage">100 %</span><span data-ice="coverageCount" class="coverage-count">9/9</span></td>
-      <td style="display: none;" data-ice="size">4503 byte</td>
-      <td style="display: none;" data-ice="lines">171</td>
-      <td style="display: none;" data-ice="updated">2019-08-05 13:56:51 (UTC)</td>
-=======
       <td class="coverage"><span data-ice="coverage">100 %</span><span data-ice="coverageCount" class="coverage-count">3/3</span></td>
       <td style="display: none;" data-ice="size">6317 byte</td>
       <td style="display: none;" data-ice="lines">186</td>
@@ -180,66 +163,38 @@
       <td style="display: none;" data-ice="size">3923 byte</td>
       <td style="display: none;" data-ice="lines">105</td>
       <td style="display: none;" data-ice="updated">2019-08-04 08:36:29 (UTC)</td>
->>>>>>> d9ed32d9
     </tr>
 <tr data-ice="file">
       <td data-ice="filePath"><span><a href="file/lib/index.js.html">lib/index.js</a></span></td>
       <td data-ice="identifier" class="identifiers"><span><a href="function/index.html#static-function-init">init</a></span></td>
       <td class="coverage"><span data-ice="coverage">100 %</span><span data-ice="coverageCount" class="coverage-count">1/1</span></td>
-<<<<<<< HEAD
-      <td style="display: none;" data-ice="size">1818 byte</td>
-      <td style="display: none;" data-ice="lines">73</td>
-      <td style="display: none;" data-ice="updated">2019-08-04 10:08:30 (UTC)</td>
-=======
       <td style="display: none;" data-ice="size">2012 byte</td>
       <td style="display: none;" data-ice="lines">76</td>
       <td style="display: none;" data-ice="updated">2019-08-04 08:36:29 (UTC)</td>
->>>>>>> d9ed32d9
     </tr>
 <tr data-ice="file">
       <td data-ice="filePath"><span><a href="file/lib/link.js.html">lib/link.js</a></span></td>
       <td data-ice="identifier" class="identifiers"><span><a href="class/lib/link.js~Link.html">Link</a></span></td>
-<<<<<<< HEAD
-      <td class="coverage"><span data-ice="coverage">100 %</span><span data-ice="coverageCount" class="coverage-count">2/2</span></td>
-      <td style="display: none;" data-ice="size">1450 byte</td>
-      <td style="display: none;" data-ice="lines">53</td>
-      <td style="display: none;" data-ice="updated">2019-08-04 10:08:30 (UTC)</td>
-=======
       <td class="coverage"><span data-ice="coverage">100 %</span><span data-ice="coverageCount" class="coverage-count">3/3</span></td>
       <td style="display: none;" data-ice="size">2510 byte</td>
       <td style="display: none;" data-ice="lines">82</td>
       <td style="display: none;" data-ice="updated">2019-08-04 08:36:29 (UTC)</td>
->>>>>>> d9ed32d9
     </tr>
 <tr data-ice="file">
       <td data-ice="filePath"><span><a href="file/lib/oauth2.js.html">lib/oauth2.js</a></span></td>
       <td data-ice="identifier" class="identifiers"><span><a href="class/lib/oauth2.js~OAuth2.html">OAuth2</a></span></td>
-<<<<<<< HEAD
-      <td class="coverage"><span data-ice="coverage">100 %</span><span data-ice="coverageCount" class="coverage-count">3/3</span></td>
-      <td style="display: none;" data-ice="size">2816 byte</td>
-      <td style="display: none;" data-ice="lines">90</td>
-      <td style="display: none;" data-ice="updated">2019-08-04 07:20:28 (UTC)</td>
-=======
       <td class="coverage"><span data-ice="coverage">100 %</span><span data-ice="coverageCount" class="coverage-count">4/4</span></td>
       <td style="display: none;" data-ice="size">4457 byte</td>
       <td style="display: none;" data-ice="lines">132</td>
       <td style="display: none;" data-ice="updated">2019-08-04 08:36:29 (UTC)</td>
->>>>>>> d9ed32d9
     </tr>
 <tr data-ice="file">
       <td data-ice="filePath"><span><a href="file/lib/template.js.html">lib/template.js</a></span></td>
       <td data-ice="identifier" class="identifiers"><span><a href="class/lib/template.js~Template.html">Template</a></span></td>
-<<<<<<< HEAD
-      <td class="coverage"><span data-ice="coverage">100 %</span><span data-ice="coverageCount" class="coverage-count">7/7</span></td>
-      <td style="display: none;" data-ice="size">6950 byte</td>
-      <td style="display: none;" data-ice="lines">246</td>
-      <td style="display: none;" data-ice="updated">2019-08-04 10:06:00 (UTC)</td>
-=======
       <td class="coverage"><span data-ice="coverage">100 %</span><span data-ice="coverageCount" class="coverage-count">8/8</span></td>
       <td style="display: none;" data-ice="size">7512 byte</td>
       <td style="display: none;" data-ice="lines">268</td>
       <td style="display: none;" data-ice="updated">2019-08-04 08:36:29 (UTC)</td>
->>>>>>> d9ed32d9
     </tr>
 <tr data-ice="file">
       <td data-ice="filePath"><span><a href="file/lib/user.js.html">lib/user.js</a></span></td>
