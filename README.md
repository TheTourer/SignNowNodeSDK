--- conflicted
+++ resolved
@@ -53,7 +53,6 @@
       * [Remove Template](#remove-template)
       * [View Routing Details](#routing-details)
       * [Update Routing Details](#update-routing-details)
-      * [Send Bulk Invite](#bulk-invite)
     * [Folder](#folder)
       * [Returns a list of folders](#list-folders)
       * [Returns a list of documents inside a folder](#list-documents-in-folder)
@@ -628,11 +627,7 @@
 
 More: [CLI applet](https://github.com/signnow/SignNowNodeSDK/blob/master/bin/remove-template.js)
 
-<<<<<<< HEAD
-#### <a name="routing-details"></a>View Template Routing Details
-=======
 #### <a name="routing-details"></a>View Routing Details
->>>>>>> b61317c5
 
 ```javascript
 api.template.getRoutingDetails({
@@ -695,23 +690,6 @@
 ```
 
 More: [Full example](https://github.com/signnow/SignNowNodeSDK/blob/master/samples/snippets/updateTemplateRoutingDetails.js), [CLI applet](https://github.com/signnow/SignNowNodeSDK/blob/master/bin/update-routing-details.js)
-
-#### <a name="bulk-invite"></a>Send Bulk Invite
-
-```javascript
-api.template.bulkInvite({
-  data: {
-    file: 'path./to/.csv/file/with/roles/and/their/emails', // Max file size should be <= 1 Megabyte
-    folder_id: 'an ID of folder where signed documents will be saved',
-  },
-  id: 'template id',
-  token: 'your auth token',
-}, (err, res) => {
-  // handle error or process response data
-});
-```
-
-More: [Full example](https://github.com/signnow/SignNowNodeSDK/blob/master/samples/snippets/sendTemplateBulkInvite.js), [CLI applet](https://github.com/signnow/SignNowNodeSDK/blob/master/bin/bulk-invite.js)
 
 ### <a name="folder"></a>Folder
 
