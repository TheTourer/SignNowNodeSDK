# The Official SignNow API client v1.5.0

SignNow Node.js REST API Wrapper

[![License](https://img.shields.io/github/license/signnow/SignNowNodeSDK)](https://github.com/signnow/SignNowNodeSDK/blob/master/LICENSE.md)
[![Node version support](https://img.shields.io/node/v/@signnow/api-client)](#)
[![Snyk vulnerabilities for npm package](https://img.shields.io/snyk/vulnerabilities/npm/@signnow/api-client)](#)
[![NPM package version](https://img.shields.io/npm/v/@signnow/api-client)](https://www.npmjs.com/package/@signnow/api-client)
[![Twitter Follow](https://img.shields.io/twitter/follow/signnow?style=social)](https://twitter.com/signnow?ref_src=https%3A%2F%2Fgithub.com%2Fsignnow%2FSignNowNodeSDK)

### <a name="table-of-contents"></a>Table of Contents

1. [About SignNow](#about-signnow)
2. [API Contact Information](#api-contact-info)
3. [API and Application](#api-and-app)
4. [Installation](#installation)
5. [Documentation](#documentation)
6. [Examples](#examples)
    * [User](#user)
      * [Create a User](#create-user)
      * [Retrieve User Information](#get-user)
    * [OAuth 2.0](#oauth2)
      * [Request Access Token](#get-token)
      * [Verify Access Token](#verify-token)
      * [Refresh Access Token](#refresh-token)
    * [Document](#document)
      * [Retrieve a List of the User’s Documents](#list-documents)
      * [Retrieve a Document Resource](#get-document)
      * [Download a Collapsed Document](#download-document)
      * [Upload Document](#upload-document)
      * [Upload File & Extract Fields](#extract-fields)
      * [Update Document (add fields)](#update-document)
      * [Create Invite to Sign a Document](#field-invite)
      * [Create Free Form Invite](#freeform-invite)
<<<<<<< HEAD
      * [Cancel Free Form Invite](#cancel-freeform-invite)
      * [Cancel Field Invite to Sign a Document](#cancel-invite)
=======
      * [Cancel Field Invite to Sign a Document](#cancel-field-invite)
>>>>>>> 348878ba
      * [Create a One-time Use Download URL](#share-document)
      * [Merge Existing Documents](#merge-documents)
      * [Get Document History](#get-history)
      * [Remove Document](#remove-document)
    * [Links](#links)
      * [Create signing link](#create-signing-link)
    * [Enumerations](#enumerations)
      * [Add Enumeration Field to a Document](#add-enumeration)
      * [Add Enumeration Options to the Field](#enumeration-options)
    * [Template](#template)
      * [Create a Template](#create-template)
      * [Duplicate a Template](#copy-template)
      * [Create Invite to Sign a Template](#template-field-invite)
      * [Create Free Form Invite from Template](#template-freeform-invite)
      * [Remove Template](#remove-template)
    * [Folder](#folder)
      * [Returns a list of folders](#list-folders)
      * [Returns a list of documents inside a folder](#list-documents-in-folder)
    * [Document Group](#document-group)
      * [Create Document Group](#create-document-group)
    * [Document Group Template](#document-group-template)
      * [Create Document Group Template](#create-document-group-template)
      * [Create to Sign a Document Group](#document-group-invite)
    * [Webhook](#webhook)
      * [Returns a list of Webhooks](#list-webhooks)
      * [Create a Webhook](#create-webhook)
    * [Promisify methods](#promisify)
7. [Unit Tests](#unit-tests)</li>
8. [License](#license)</li>
9. [Additional Contact Information](#contacts)
    * [Support](#support)
    * [Sales](#sales)

### <a name="about-signnow"></a>About SignNow

[SignNow](https://www.signnow.com/) is a powerful web-based e-signature solution that streamlines the signing process and overall document flow for businesses of any size. SignNow offers SaaS as well as public and private cloud deployment options using the same underlying API. With SignNow you can easily sign, share and manage documents in compliance with international data laws and industry-specific regulations. SignNow enables you to collect signatures from partners, employees and customers from any device within minutes.

### <a name="api-contact-info"></a>API Contact Information

If you have questions about the SignNow API, please visit [https://help.signnow.com/docs](https://help.signnow.com/docs) or email [api@signnow.com](mailto:api@signnow.com).

See additional contact information at the bottom.

### <a name="api-and-app"></a>API and Application

Resources | Sandbox | Production
------------- | ------------- | -------------
API: | **api-eval.signnow.com:443** | **api.signnow.com:443**
Application: | [https://app-eval.signnow.com](https://app-eval.signnow.com) | [https://app.signnow.com](https://app.signnow.com)
Entry page: | [https://eval.signnow.com](https://eval.signnow.com) |

## <a name="installation"></a>Installation

`@signnow/api-client` supports node.js **v6.4.0** or later.

To install the latest version of `@signnow/api-client` run:

```bash
npm install @signnow/api-client
```

## <a name="documentation"></a>Documentation

See API reference in our [Documentation](https://signnow.github.io/SignNowNodeSDK/).

## <a name="examples"></a>Examples

To run the examples you will need an API key. You can get one here [https://www.signnow.com/api](https://www.signnow.com/api). For a full list of accepted parameters, refer to the SignNow REST Endpoints API guide: [https://help.signnow.com/docs](https://help.signnow.com/docs).

Every resource is accessed via your api client instance:

```javascript
const api = require('@signnow/api-client')({
  credentials: 'ENCODED_CLIENT_CREDENTIALS',
  production: false, // if false uses eval server
});
```

Every resource returns two parameters. The first param contains any errors and the second contains the results.

### <a name="user"></a>User

#### <a name="create-user"></a>Create a User

```javascript
api.user.create({
  first_name: 'John',
  last_name: 'Wayne',
  email: 'john@domain.com',
  password: 'yourpwd',
}, (err, res) => {
  // handle error or process response data
});
```

#### <a name="get-user"></a>Retrieve User Information

```javascript
api.user.retrieve({
  token: 'your auth token',
}, (err, res) => {
  // handle error or process response data
}
});
```

### <a name="oauth2"></a>OAuth 2.0

#### <a name="get-token"></a>Request Access Token

```javascript
api.oauth2.requestToken({
  username: 'username',
  password: 'password',
}, (err, res) => {
  // handle error or process response data
});
```

#### <a name="verify-token"></a>Verify Access Token

```javascript
api.oauth2.verify({
  token: 'your auth token',
}, (err, res) => {
  // handle error or process response data
});
```

#### <a name="refresh-token"></a>Refresh Access Token

```javascript
api.oauth2.refreshToken({
  refresh_token: 'your refresh token',
}, (err, res) => {
  // handle error or process response data
});
```

### <a name="document"></a>Document

#### <a name="list-documents"></a>Retrieve a List of the User’s Documents

```javascript
api.document.list({
  token: 'your auth token',
}, (err, res) => {
  // handle error or process response data
});
```

#### <a name="get-document"></a>Retrieve a Document Resource

```javascript
api.document.view({
  token: 'your auth token',
  id: 'document id',
}, (err, res) => {
  // handle error or process response data
});
```

#### <a name="download-document"></a>Download a Collapsed Document

```javascript
api.document.download({
  token: 'your auth token',
  id: 'document id',
}, (err, res) => {
  // handle error or process response data
});
```

#### <a name="upload-document"></a>Upload Document

```javascript
api.document.create({
  token: 'your auth token',
  filepath: 'path to file',
}, (err, res) => {
  // handle error or process response data
});
```

#### <a name="extract-fields"></a>Upload File & Extract Fields

```javascript
api.document.fieldextract({
  token: 'your auth token',
  filepath: 'path to file',
}, (err, res) => {
  // handle error or process response data
});
```

#### <a name="update-document"></a>Update Document (add fields)

```javascript
const fields = {
  texts: [
    {
      size: 8,
      x: 61,
      y: 72,
      page_number: 0,
      font: 'Arial',
      data: 'sample text',
      line_height: 9.075,
    },
  ],
}

api.document.update({
  token: 'your auth token',
  id: 'document id',
  fields,
}, (err, res) => {
  // handle error or process response data
});
```

#### <a name="field-invite"></a>Create Invite to Sign a Document

```javascript
const fieldInvite = {
  document_id: 'DOCUMENT_ID_GOES_HERE',
  from: 'EMAIL_OF_SENDER',
  to: [
    {
      email: 'EMAIL_OF_SIGNER',
      role: 'Signer 1',
      role_id: 'ROLE_ID', // can be discovered in document details
      order: 1,
      reassign: '0',
      decline_by_signature: '0',
      reminder: 4,
      expiration_days: 27,
      subject: 'Field invite Signer1',
      message: 'Message',
    },
  ],
};

api.document.invite({
  data: {
    ...fieldInvite,
  },
  id: 'DOCUMENT_ID_GOES_HERE',
  token: 'YOUR_AUTH_TOKEN',
}, (err, res) => {
  // handle error or process response data
});
```

#### <a name="freeform-invite"></a>Create Free Form Invite

```javascript
api.document.invite({
  token: 'your auth token',
  id: 'document id',
  data: {
    from: 'email address',
    to: 'email address',
  },
}, (err, res) => {
  // handle error or process response data
});
```

<<<<<<< HEAD
#### <a name="cancel-freeform-invite"></a>Create Free Form Invite

```javascript
api.document.cancelFreeFormInvite({
  token: 'your auth token',
  id: 'id of invite',
}, (err, res) => {
  // handle error or process response data
});
```

#### <a name="cancel-invite"></a>Cancel Field Invite to Sign a Document
=======
#### <a name="cancel-field-invite"></a>Cancel Field Invite to Sign a Document
>>>>>>> 348878ba

```javascript
api.document.cancelFieldInvite({
  token: 'your auth token',
  id: 'document id',
}, (err, res) => {
  // handle error or process response data
});
```

#### <a name="share-document"></a>Create a One-time Use Download URL

```javascript
api.document.share({
  token: 'your auth token',
  id: 'document id',
}, (err, res) => {
  // handle error or process response data
});
```

#### <a name="merge-documents"></a>Merge Existing Documents

By default original documents are not removed after merging. To remove original documents set `removeOriginalDocuments` option to `true`.

```javascript
api.document.merge({
  token: 'your auth token',
  name: 'the merged doc',
  document_ids: [
    '84a18d12bf7473ea3dd0e4dd1cdcded6ba6281aa',
    'a71d963c49f33176e90c5827069c422616b1500c',
  ],
  options: {
    removeOriginalDocuments: true, // false by default
  },
}, (err, res) => {
  // handle error or process response data
});
```

#### <a name="get-history"></a>Get Document History

```javascript
api.document.history({
  token: 'your auth token',
  id: 'document id',
}, (err, res) => {
  // handle error or process response data
});
```

#### <a name="remove-document"></a>Remove Document

```javascript
api.document.remove({
  token: 'your auth token',
  id: 'document id',
}, (err, res) => {
  // handle error or process response data
});
```

### <a name="links"></a>Links

#### <a name="create-signing-link"></a>Create Signing Link

```javascript
api.link.create({
  token: 'your auth token',
  document_id: 'document or template id',
}, (err, res) => {
  // handle error or process response data
});
```

### <a name="enumerations"></a>Enumerations

#### <a name="add-enumeration"></a>Add Enumeration Field to a Document

```javascript
api.enumerations.addField({
  token: 'your auth token',
  document_id: 'document id',
  x: 150,
  y: 200,
  width: 200,
  height: 50,
  page_number: 0,
  role: 'buyer',
  required: true,
  label: 'Clothing Brand',
}, (err, res) => {
  // handle error or process response data
});
```

#### <a name="enumeration-options"></a>Add Enumeration Options to the Field

```javascript
api.enumerations.addOptions({
  token: 'your auth token',
  enumeration_options: [
    {
      enumeration_id: '8a3501896160b12d4ef7507a81b2f0998b8137b1',
      data: 'Active',
    },
    {
      enumeration_id: '8a3501896160b12d4ef7507a81b2f0998b8137b1',
      data: 'Old Navy',
    },
    {
      enumeration_id: '8a3501896160b12d4ef7507a81b2f0998b8137b1',
      data: 'Volcom',
    },
  ],
}, (err, res) => {
  // handle error or process response data
});
```

### <a name="template"></a>Template

#### <a name="create-template"></a>Create a Template

By default original document is not removed after template creation. To remove original document set `removeOriginalDocument` option to `true`.

```javascript
api.template.create({
  token: 'your auth token',
  document_id: 'document id',
  document_name: 'my template',
  options: {
    removeOriginalDocument: true, // false by default
  },
}, (err, res) => {
  // handle error or process response data
});
```

#### <a name="copy-template"></a>Duplicate a Template

```javascript
api.template.duplicate({
  token: 'your auth token',
  id: 'document id',
  name: 'my template',
}, (err, res) => {
  // handle error or process response data
});
```

#### <a name="template-field-invite"></a>Create Invite to Sign a Template

```javascript
const fieldInvite = {
  from: 'EMAIL_OF_SENDER',
  to: [
    {
      email: 'EMAIL_OF_SIGNER',
      role: 'Signer 1',
      order: 1,
      reassign: '0',
      decline_by_signature: '0',
      reminder: 4,
      expiration_days: 27,
      subject: 'Field invite Signer1',
      message: 'Message',
    },
  ],
};

api.template.invite({
  data: {
    ...fieldInvite,
  },
  id: 'TEMPLATE_ID_GOES_HERE',
  token: 'YOUR_AUTH_TOKEN',
}, (err, res) => {
  // handle error or process response data
});
```

#### <a name="template-freeform-invite"></a>Create Free Form Invite from Template

```javascript
api.template.invite({
  token: 'YOUR_AUTH_TOKEN',
  id: 'TEMPLATE_ID_GOES_HERE',
  data: {
    from: 'EMAIL_OF_SENDER',
    to: 'EMAIL_OF_SIGNER',
  },
}, (err, res) => {
  // handle error or process response data
});
```

#### <a name="remove-template"></a>Remove Template

```javascript
api.template.remove({
  token: 'your auth token',
  id: 'template id',
}, (err, res) => {
  // handle error or process response data
});
```

### <a name="folder"></a>Folder

#### <a name="list-folders"></a>Returns a list of folders

```javascript
api.folder.list({
  token: 'your auth token',
}, (err, res) => {
  // handle error or process response data
});
```

#### <a name="list-documents-in-folder"></a>Returns a list of documents inside a folder

Filters  | Values
------------- | -------------
```signing-status```  | ```waiting-for-me```, ```waiting-for-others```, ```signed```, ```pending```
```document-updated```  | ```new Date()```
```document-created```  | ```new Date()```

Sort  | Values
------------- | -------------
```document-name```  | ```asc```/```desc```
```updated```  | ```asc```/```desc```
```created```  | ```asc```/```desc```

```javascript
api.folder.documents({
  token: 'your auth token',
  id: 'folder id',
  filter: [
    {
      'signing-status': 'pending',
    },
  ],
  sort: {
    'document-name': 'asc',
  },
}, (err, res) => {
  // handle error or process response data
});
```

### <a name="document-group"></a>Document Group

#### <a name="create-document-group"></a>Create Document Group

```javascript
api.documentGroup.create({
  token: 'your auth token',
  document_ids: [
      '84a18d12bf7473ea3dd0e4dd1cdcded6ba6281aa',
      'a71d963c49f33176e90c5827069c422616b1500c',
    ],
  group_name: 'my document group name',
}, (err, res) => {
  // handle error or process response data
});
```

#### <a name="document-group-invite">Create to Sign a Document Group

```javascript
const data = {
  invite_steps: [
    {
      order: 1,
      invite_emails: [
        {
          email: 'Email of Signer 1',
          subject: 'Signer 1 Needs Your Signature',
          message: 'Signer 1 invited you to sign Document 1',
          expiration_days: 30,
          reminder: 0,
        },
      ],
      invite_actions: [
        {
          email: 'Email of Signer 1',
          role_name: 'Signer 1',
          action: 'sign',
          document_id: 'Document 1 ID',
          allow_reassign: '0',
          decline_by_signature: '0',
        },
      ],
    },
    {
      order: 2,
      invite_emails: [
        {
          email: 'Email of Signer 2',
          subject: 'Signer 2 Needs Your Signature',
          message: 'Signer 2 invited you to sign Document 2',
          expiration_days: 30,
          reminder: 0,
        },
      ],
      invite_actions: [
        {
          email: 'Email of Signer 2',
          role_name: 'Signer 2',
          action: 'sign',
          document_id: 'Document 2 ID',
          allow_reassign: '0',
          decline_by_signature: '0',
        },
      ],
    },
  ],
};

api.documentGroup.invite({
  token: 'your auth token',
  id: 'Document Group ID'
  data,
}, (err, res) => {
  // handle error or process response data
});
```

### <a name="document-group-template"></a>Document Group Template

#### <a name="create-document-group-template"></a>Create Document Group Template

```javascript
const routing_details = {
  invite_steps: [
    {
      order: 1,
      invite_emails: [
        {
          email: 'Email of Signer 1',
          subject: 'Signer 1 Needs Your Signature',
          message: 'Signer 1 invited you to sign Document 1',
          expiration_days: 30,
          reminder: 0,
          hasSignActions: true,
          allow_reassign: '0',
        },
      ],
      invite_actions: [
        {
          email: 'Email of Signer 1',
          role_name: 'Signer 1',
          action: 'sign',
          document_id: 'b6f4f61a5662c5c4385b02421397b76dc6d9c8af',
          document_name: 'Document 1',
          role_viewName: 'Signer 1',
          allow_reassign: '0',
          decline_by_signature: '0',
        },
      ],
    },
    {
      order: 2,
      invite_emails: [
        {
          email: 'Email of Signer 2',
          subject: 'Signer 2 Needs Your Signature',
          message: 'Signer 2 invited you to sign Document 2',
          expiration_days: 30,
          reminder: 0,
          hasSignActions: true,
          allow_reassign: '0',
        },
      ],
      invite_actions: [
        {
          email: 'Email of Signer 2',
          role_name: 'Signer 2',
          action: 'sign',
          document_id: '14f02aac643770f22a384fe4e7a6b1ed6d15a9b8',
          document_name: 'Document 2',
          role_viewName: 'Signer 2',
          allow_reassign: '0',
          decline_by_signature: '0',
        },
      ],
    },
  ],
  include_email_attachments: 0,
};

api.documentGroupTemplate.create({
  token: 'your auth token',
  template_ids: [
      '84a18d12bf7473ea3dd0e4dd1cdcded6ba6281aa',
      'a71d963c49f33176e90c5827069c422616b1500c',
    ],
  template_group_name: 'Document group template name',
  routing_details,
}, (err, res) => {
  // handle error or process response data
});
```

### <a name="webhook"></a>Webhook

#### <a name="list-webhooks"></a>Returns a list of Webhooks

```javascript
signnow.webhook.list({
  token: 'your auth token',
}, (err, res) => {
  // handle error or process response data
});
```

#### <a name="create-webhook"></a>Create a Webhook

Events  | Description
------------- | -------------
```document.create```  | Webhook is triggered when a document is uploaded to users account in SignNow
```document.update```  | Webhook is triggered when a document is updated (fields added, text added, signature added, etc.)
```document.delete```  | Webhook is triggered when a document is deleted from
```invite.create```  | Webhook is triggered when an invitation to a SignNow document is created.
```invite.update```  | Webhook is triggered when an invite to SignNow document is updated. Ex. A signer has signed the document.

```javascript
api.webhook.create({
  token: 'your auth token',
  event: 'document.create',
  callback_url: 'http://www.domain.com/path',
}, (err, res) => {
  // handle error or process response data
});
```

### <a name="promisify"></a>Promisify methods

If you are using node.js version **8.0.0** or higher you can use built in [*promisify*](https://nodejs.org/api/util.html#util_util_promisify_original) utility:

```javascript
const { promisify } = require('util');
const api = require('@signnow/api-client')({
  credentials: 'ENCODED_CLIENT_CREDENTIALS',
  production: false, // if false uses eval server
});
const requestToken = promisify(api.oauth2.requestToken);

requestToken({
  username: 'username',
  password: 'password',
})
  .then(res => {
    // process response data
  })
  .catch(err => {
    // handle error
  });
```

## <a name="unit-tests"></a>Unit Tests

To run the unit test you will need to install "Mocha" and "Chai". You also need to edit a [test.settings.js](https://github.com/signnow/SignNowNodeSDK/blob/master/test/test.settings.js) in the [test](https://github.com/signnow/SignNowNodeSDK/tree/master/test) folder of the api client module. The file need to contain the following:

```javascript
exports.settings = {
  credentials: '[ENCODED CLIENT CREDENTIALS]',
  token: '[ACCESS TOKEN]',
  username: '[SIGNNOW USERNAME]',
  password: '[SIGNNOW PASSWORD]',
  documentid: '[EXISTING DOCUMENT ID]',
  templateid: '[EXISTING TEMPLATE ID]',
  folderid: '[EXISTING FOLDER ID]',
  email: '[FROM EMAIL FOR INVITE]',
  testemail: '[TO EMAIL FOR INVITE]',
};
```

## <a name="license"></a>License

This project is released under the MIT [License](https://github.com/signnow/SignNowNodeSDK/blob/master/LICENSE.md).

## <a name="contacts"></a>Additional Contact Information

### <a name="support"></a>Support

To contact SignNow support, please email [support@signnow.com](mailto:support@signnow.com) or [api@signnow.com](mailto:api@signnow.com).

### <a name="sales"></a>Sales

For pricing information, please call [(800) 831-2050](tel:8008312050), email [sales@signnow.com](mailto:sales@signnow.com) or visit [https://www.signnow.com/contact](https://www.signnow.com/contact).<|MERGE_RESOLUTION|>--- conflicted
+++ resolved
@@ -32,12 +32,8 @@
       * [Update Document (add fields)](#update-document)
       * [Create Invite to Sign a Document](#field-invite)
       * [Create Free Form Invite](#freeform-invite)
-<<<<<<< HEAD
+      * [Cancel Field Invite to Sign a Document](#cancel-field-invite)
       * [Cancel Free Form Invite](#cancel-freeform-invite)
-      * [Cancel Field Invite to Sign a Document](#cancel-invite)
-=======
-      * [Cancel Field Invite to Sign a Document](#cancel-field-invite)
->>>>>>> 348878ba
       * [Create a One-time Use Download URL](#share-document)
       * [Merge Existing Documents](#merge-documents)
       * [Get Document History](#get-history)
@@ -307,27 +303,23 @@
 });
 ```
 
-<<<<<<< HEAD
+#### <a name="cancel-field-invite"></a>Cancel Field Invite to Sign a Document
+
+```javascript
+api.document.cancelFieldInvite({
+  token: 'your auth token',
+  id: 'document id',
+}, (err, res) => {
+  // handle error or process response data
+});
+```
+
 #### <a name="cancel-freeform-invite"></a>Create Free Form Invite
 
 ```javascript
 api.document.cancelFreeFormInvite({
   token: 'your auth token',
   id: 'id of invite',
-}, (err, res) => {
-  // handle error or process response data
-});
-```
-
-#### <a name="cancel-invite"></a>Cancel Field Invite to Sign a Document
-=======
-#### <a name="cancel-field-invite"></a>Cancel Field Invite to Sign a Document
->>>>>>> 348878ba
-
-```javascript
-api.document.cancelFieldInvite({
-  token: 'your auth token',
-  id: 'document id',
 }, (err, res) => {
   // handle error or process response data
 });
