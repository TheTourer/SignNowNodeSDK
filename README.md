# The Official SignNow API client v1.5.0

SignNow Node.js REST API Wrapper

[![License](https://img.shields.io/github/license/signnow/SignNowNodeSDK)](https://github.com/signnow/SignNowNodeSDK/blob/master/LICENSE.md)
[![Node version support](https://img.shields.io/node/v/@signnow/api-client)](#)
[![Snyk vulnerabilities for npm package](https://img.shields.io/snyk/vulnerabilities/npm/@signnow/api-client)](#)
[![NPM package version](https://img.shields.io/npm/v/@signnow/api-client)](https://www.npmjs.com/package/@signnow/api-client)
[![Twitter Follow](https://img.shields.io/twitter/follow/signnow?style=social)](https://twitter.com/signnow?ref_src=https%3A%2F%2Fgithub.com%2Fsignnow%2FSignNowNodeSDK)

### <a name="table-of-contents"></a>Table of Contents

1. [About SignNow](#about-signnow)
2. [API Contact Information](#api-contact-info)
3. [API and Application](#api-and-app)
4. [Installation](#installation)
5. [Documentation](#documentation)
6. [Examples](#examples)
    * [User](#user)
      * [Create a User](#create-user)
      * [Send Verification Email](#verify-email)
      * [Retrieve User Information](#get-user)
    * [OAuth 2.0](#oauth2)
      * [Request Access Token](#get-token)
      * [Verify Access Token](#verify-token)
      * [Refresh Access Token](#refresh-token)
    * [Document](#document)
      * [Retrieve a List of the User’s Documents](#list-documents)
      * [Retrieve a Document Resource](#get-document)
      * [Download a Collapsed Document](#download-document)
      * [Upload Document](#upload-document)
      * [Upload File & Extract Fields](#extract-fields)
      * [Update Document (add fields)](#update-document)
      * [Create Invite to Sign a Document](#field-invite)
      * [Create Free Form Invite](#freeform-invite)
      * [Cancel Free Form Invite](#cancel-freeform-invite)
      * [Cancel Field Invite to Sign a Document](#cancel-field-invite)
      * [Cancel Free Form Invite](#cancel-freeform-invite)
      * [Create a One-time Use Download URL](#share-document)
      * [Merge Existing Documents](#merge-documents)
      * [Get Document History](#get-history)
      * [Remove Document](#remove-document)
    * [Links](#links)
      * [Create signing link](#create-signing-link)
    * [Enumerations](#enumerations)
      * [Add Enumeration Field to a Document](#add-enumeration)
      * [Add Enumeration Options to the Field](#enumeration-options)
    * [Template](#template)
      * [Create a Template](#create-template)
      * [Duplicate a Template](#copy-template)
      * [Create Invite to Sign a Template](#template-field-invite)
      * [Create Free Form Invite from Template](#template-freeform-invite)
      * [Remove Template](#remove-template)
<<<<<<< HEAD
      * [View Routing Details](#routing-details)
      * [Update Routing Details](#update-routing-details)
=======
      * [Create a Document from a Template](#duplicate-template)
>>>>>>> 2f440c91
    * [Folder](#folder)
      * [Returns a list of folders](#list-folders)
      * [Returns a list of documents inside a folder](#list-documents-in-folder)
    * [Document Group](#document-group)
      * [Create Document Group](#create-document-group)
      * [View Document Group](#view-document-group)
      * [Create Invite to Sign a Document Group](#document-group-invite)
      * [Cancel Invite to Sign a Document Group](#cancel-document-group-invite)
      * [Download Document Group](#download-document-group)
    * [Document Group Template](#document-group-template)
      * [Create Document Group Template](#create-document-group-template)
      * [View Document Group Template](#view-documentgroup-template)
      * [Create Invite to Sign a Document Group Template](#invite-documentgroup-template)
    * [Webhook](#webhook)
      * [Returns a list of Webhooks](#list-webhooks)
      * [Create a Webhook](#create-webhook)
    * [Promisify methods](#promisify)
7. [Unit Tests](#unit-tests)</li>
8. [License](#license)</li>
9. [Additional Contact Information](#contacts)
    * [Support](#support)
    * [Sales](#sales)

### <a name="about-signnow"></a>About SignNow

[SignNow](https://www.signnow.com/) is a powerful web-based e-signature solution that streamlines the signing process and overall document flow for businesses of any size. SignNow offers SaaS as well as public and private cloud deployment options using the same underlying API. With SignNow you can easily sign, share and manage documents in compliance with international data laws and industry-specific regulations. SignNow enables you to collect signatures from partners, employees and customers from any device within minutes.

### <a name="api-contact-info"></a>API Contact Information

If you have questions about the SignNow API, please visit [https://help.signnow.com/docs](https://help.signnow.com/docs) or email [api@signnow.com](mailto:api@signnow.com).

See additional contact information at the bottom.

### <a name="api-and-app"></a>API and Application

Resources | Sandbox | Production
------------- | ------------- | -------------
API: | **api-eval.signnow.com:443** | **api.signnow.com:443**
Application: | [https://app-eval.signnow.com](https://app-eval.signnow.com) | [https://app.signnow.com](https://app.signnow.com)
Entry page: | [https://eval.signnow.com](https://eval.signnow.com) |

## <a name="installation"></a>Installation

`@signnow/api-client` supports node.js **v6.4.0** or later.

To install the latest version of `@signnow/api-client` run:

```bash
npm install @signnow/api-client
```

## <a name="documentation"></a>Documentation

See API reference in our [Documentation](https://signnow.github.io/SignNowNodeSDK/).

## <a name="examples"></a>Examples

To run the examples you will need an API key. You can get one here [https://www.signnow.com/api](https://www.signnow.com/api). For a full list of accepted parameters, refer to the SignNow REST Endpoints API guide: [https://help.signnow.com/docs](https://help.signnow.com/docs).

Every resource is accessed via your api client instance:

```javascript
const api = require('@signnow/api-client')({
  credentials: 'ENCODED_CLIENT_CREDENTIALS',
  production: false, // if false uses eval server
});
```

Every resource returns two parameters. The first param contains any errors and the second contains the results.

### <a name="user"></a>User

#### <a name="create-user"></a>Create a User

By default verification email is not sent. To send it set `verifyEmail` option to `true`.

```javascript
api.user.create({
  email: 'john@domain.com',
  password: 'yourpwd',
  first_name: 'John',
  last_name: 'Wayne',
  number: '123-456-789',
  options: { verifyEmail: true } // false by default
}, (err, res) => {
  // handle error or process response data
});
```

More: [Full example](https://github.com/signnow/SignNowNodeSDK/blob/master/samples/snippets/createUser.js), [CLI applet](https://github.com/signnow/SignNowNodeSDK/blob/master/bin/create-user.js)

#### <a name="verify-email"></a>Send Verification Email

```javascript
api.user.verifyEmail({
  email: 'john@domain.com',
}, (err, res) => {
  // handle error or process response data
});
```

More: [Full example](https://github.com/signnow/SignNowNodeSDK/blob/master/samples/snippets/sendVerificationEmail.js), [CLI applet](https://github.com/signnow/SignNowNodeSDK/blob/master/bin/verify-email.js)

#### <a name="verify-email"></a>Send Verification Email

```javascript
api.user.verifyEmail({
  email: 'john@domain.com',
}, (err, res) => {
  // handle error or process response data
});
```

More: [Full example](https://github.com/signnow/SignNowNodeSDK/blob/master/samples/snippets/sendVerificationEmail.js), [CLI applet](https://github.com/signnow/SignNowNodeSDK/blob/master/bin/verify-email.js)

#### <a name="get-user"></a>Retrieve User Information

```javascript
api.user.retrieve({
  token: 'your auth token',
}, (err, res) => {
  // handle error or process response data
}
});
```

More: [CLI applet](https://github.com/signnow/SignNowNodeSDK/blob/master/bin/user-info.js)

### <a name="oauth2"></a>OAuth 2.0

#### <a name="get-token"></a>Request Access Token

```javascript
api.oauth2.requestToken({
  username: 'username',
  password: 'password',
}, (err, res) => {
  // handle error or process response data
});
```

More: [Full example](https://github.com/signnow/SignNowNodeSDK/blob/master/samples/snippets/requestAccessToken.js), [CLI applet](https://github.com/signnow/SignNowNodeSDK/blob/master/bin/get-access-token.js)

#### <a name="verify-token"></a>Verify Access Token

```javascript
api.oauth2.verify({
  token: 'your auth token',
}, (err, res) => {
  // handle error or process response data
});
```

More: [CLI applet](https://github.com/signnow/SignNowNodeSDK/blob/master/bin/verify-access-token.js)

#### <a name="refresh-token"></a>Refresh Access Token

```javascript
api.oauth2.refreshToken({
  refresh_token: 'your refresh token',
}, (err, res) => {
  // handle error or process response data
});
```

More: [CLI applet](https://github.com/signnow/SignNowNodeSDK/blob/master/bin/refresh-token.js)

### <a name="document"></a>Document

#### <a name="list-documents"></a>Retrieve a List of the User’s Documents

```javascript
api.document.list({
  token: 'your auth token',
}, (err, res) => {
  // handle error or process response data
});
```

More: [CLI applet](https://github.com/signnow/SignNowNodeSDK/blob/master/bin/document-list.js)

#### <a name="get-document"></a>Retrieve a Document Resource

```javascript
api.document.view({
  token: 'your auth token',
  id: 'document id',
}, (err, res) => {
  // handle error or process response data
});
```

More: [CLI applet](https://github.com/signnow/SignNowNodeSDK/blob/master/bin/view-document.js)

#### <a name="download-document"></a>Download a Collapsed Document

By default document is downloaded without history or attachments. To download it with history set `withHistory` option to `true`. To download it with attachments set `withAttachments` option to `true`.

```javascript
api.document.download({
  token: 'your auth token',
  id: 'document id',
  options: { 
    withAttachments: true, // false by default
    withHistory: true, // false by default
  },
}, (err, res) => {
  // handle error or process response data
});
```

More: [Full example](https://github.com/signnow/SignNowNodeSDK/blob/master/samples/snippets/downloadDocument.js), [CLI applet](https://github.com/signnow/SignNowNodeSDK/blob/master/bin/download-document.js)

#### <a name="upload-document"></a>Upload Document

```javascript
api.document.create({
  token: 'your auth token',
  filepath: 'path to file',
}, (err, res) => {
  // handle error or process response data
});
```

More: [CLI applet](https://github.com/signnow/SignNowNodeSDK/blob/master/bin/create-document.js)

#### <a name="extract-fields"></a>Upload File & Extract Fields

```javascript
api.document.fieldextract({
  token: 'your auth token',
  filepath: 'path to file',
}, (err, res) => {
  // handle error or process response data
});
```

More: [Full example](https://github.com/signnow/SignNowNodeSDK/blob/master/samples/snippets/uploadDocumentWithFieldExtract.js), [CLI applet](https://github.com/signnow/SignNowNodeSDK/blob/master/bin/extract-fields.js)

#### <a name="update-document"></a>Update Document (add fields)

```javascript
const fields = {
  texts: [
    {
      size: 8,
      x: 61,
      y: 72,
      page_number: 0,
      font: 'Arial',
      data: 'sample text',
      line_height: 9.075,
    },
  ],
}

api.document.update({
  token: 'your auth token',
  id: 'document id',
  fields,
}, (err, res) => {
  // handle error or process response data
});
```

More: [Add signature field example](https://github.com/signnow/SignNowNodeSDK/blob/master/samples/snippets/addSignatureField.js), [Add text field example](https://github.com/signnow/SignNowNodeSDK/blob/master/samples/snippets/addTextField.js), [CLI applet](https://github.com/signnow/SignNowNodeSDK/blob/master/bin/update-document.js)

#### <a name="field-invite"></a>Create Invite to Sign a Document

```javascript
const fieldInvite = {
  from: 'EMAIL_OF_SENDER',
  to: [
    {
      email: 'EMAIL_OF_SIGNER',
      role: 'Signer 1',
      order: 1,
      reassign: '0',
      decline_by_signature: '0',
      reminder: 4,
      expiration_days: 27,
      subject: 'Field invite Signer1',
      message: 'Message',
    },
  ],
};

api.document.invite({
  data: {
    ...fieldInvite,
  },
  id: 'DOCUMENT_ID_GOES_HERE',
  token: 'YOUR_AUTH_TOKEN',
}, (err, res) => {
  // handle error or process response data
});
```

More: [Invite to sign example](https://github.com/signnow/SignNowNodeSDK/blob/master/samples/snippets/sendDocumentSignatureInviteWithOneRole.js), [Invite with payment request example](https://github.com/signnow/SignNowNodeSDK/blob/master/samples/snippets/requestPayment.js), [CLI applet](https://github.com/signnow/SignNowNodeSDK/blob/master/bin/create-field-invite.js)

#### <a name="freeform-invite"></a>Create Free Form Invite

```javascript
api.document.invite({
  token: 'your auth token',
  id: 'document id',
  data: {
    from: 'email address',
    to: 'email address',
  },
}, (err, res) => {
  // handle error or process response data
});
```

More: [Full example](https://github.com/signnow/SignNowNodeSDK/blob/master/samples/snippets/sendDocumentFreeformInvite.js), [CLI applet](https://github.com/signnow/SignNowNodeSDK/blob/master/bin/create-freeform-invite.js)

#### <a name="cancel-freeform-invite"></a>Create Free Form Invite

```javascript
api.document.cancelFreeFormInvite({
  token: 'your auth token',
  id: 'id of invite',
}, (err, res) => {
  // handle error or process response data
});
```

#### <a name="cancel-field-invite"></a>Cancel Field Invite to Sign a Document

```javascript
api.document.cancelFieldInvite({
  token: 'your auth token',
  id: 'document id',
}, (err, res) => {
  // handle error or process response data
});
```

#### <a name="cancel-freeform-invite"></a>Cancel Free Form Invite

```javascript
api.document.cancelFreeFormInvite({
  token: 'your auth token',
  id: 'id of invite',
}, (err, res) => {
  // handle error or process response data
});
```

#### <a name="share-document"></a>Create a One-time Use Download URL

```javascript
api.document.share({
  token: 'your auth token',
  id: 'document id',
}, (err, res) => {
  // handle error or process response data
});
```

More: [Full example](https://github.com/signnow/SignNowNodeSDK/blob/master/samples/snippets/shareDocument.js)

#### <a name="merge-documents"></a>Merge Existing Documents

By default original documents are not removed after merging. To remove original documents set `removeOriginalDocuments` option to `true`.

```javascript
api.document.merge({
  token: 'your auth token',
  name: 'the merged doc',
  document_ids: [
    '84a18d12bf7473ea3dd0e4dd1cdcded6ba6281aa',
    'a71d963c49f33176e90c5827069c422616b1500c',
  ],
  options: {
    removeOriginalDocuments: true, // false by default
  },
}, (err, res) => {
  // handle error or process response data
});
```

More: [Full example](https://github.com/signnow/SignNowNodeSDK/blob/master/samples/snippets/mergeDocuments.js), [CLI applet](https://github.com/signnow/SignNowNodeSDK/blob/master/bin/merge-documents.js)

#### <a name="get-history"></a>Get Document History

```javascript
api.document.history({
  token: 'your auth token',
  id: 'document id',
}, (err, res) => {
  // handle error or process response data
});
```

More: [Full example](https://github.com/signnow/SignNowNodeSDK/blob/master/samples/snippets/getDocumentHistory.js), [CLI applet](https://github.com/signnow/SignNowNodeSDK/blob/master/bin/document-history.js)

#### <a name="remove-document"></a>Remove Document

By default document invites are not cancelled during deletion. To cancel all document invites set `cancelInvites` option to `true`.

```javascript
api.document.remove({
  token: 'your auth token',
  id: 'document id',
  options: {
    cancelInvites: true, // false by default
  },
}, (err, res) => {
  // handle error or process response data
});
```

More: [CLI applet](https://github.com/signnow/SignNowNodeSDK/blob/master/bin/remove-document.js)

### <a name="links"></a>Links

#### <a name="create-signing-link"></a>Create Signing Link

```javascript
api.link.create({
  token: 'your auth token',
  document_id: 'document or template id',
}, (err, res) => {
  // handle error or process response data
});
```

More: [Full example](https://github.com/signnow/SignNowNodeSDK/blob/master/samples/snippets/createSigningLink.js), [CLI applet](https://github.com/signnow/SignNowNodeSDK/blob/master/bin/create-signing-link.js)

### <a name="enumerations"></a>Enumerations

#### <a name="add-enumeration"></a>Add Enumeration Field to a Document

```javascript
api.enumerations.addField({
  token: 'your auth token',
  document_id: 'document id',
  x: 150,
  y: 200,
  width: 200,
  height: 50,
  page_number: 0,
  role: 'buyer',
  required: true,
  label: 'Clothing Brand',
}, (err, res) => {
  // handle error or process response data
});
```

#### <a name="enumeration-options"></a>Add Enumeration Options to the Field

```javascript
api.enumerations.addOptions({
  token: 'your auth token',
  enumeration_options: [
    {
      enumeration_id: '8a3501896160b12d4ef7507a81b2f0998b8137b1',
      data: 'Active',
    },
    {
      enumeration_id: '8a3501896160b12d4ef7507a81b2f0998b8137b1',
      data: 'Old Navy',
    },
    {
      enumeration_id: '8a3501896160b12d4ef7507a81b2f0998b8137b1',
      data: 'Volcom',
    },
  ],
}, (err, res) => {
  // handle error or process response data
});
```

### <a name="template"></a>Template

#### <a name="create-template"></a>Create a Template

By default original document is not removed after template creation. To remove original document set `removeOriginalDocument` option to `true`.

```javascript
api.template.create({
  token: 'your auth token',
  document_id: 'document id',
  document_name: 'my template',
  options: {
    removeOriginalDocument: true, // false by default
  },
}, (err, res) => {
  // handle error or process response data
});
```

More: [Full example](https://github.com/signnow/SignNowNodeSDK/blob/master/samples/snippets/createTemplate.js), [CLI applet](https://github.com/signnow/SignNowNodeSDK/blob/master/bin/create-template.js)

#### <a name="copy-template"></a>Duplicate a Template

```javascript
api.template.duplicate({
  token: 'your auth token',
  id: 'document id',
  name: 'my template',
}, (err, res) => {
  // handle error or process response data
});
```

#### <a name="template-field-invite"></a>Create Invite to Sign a Template

```javascript
const fieldInvite = {
  from: 'EMAIL_OF_SENDER',
  to: [
    {
      email: 'EMAIL_OF_SIGNER',
      role: 'Signer 1',
      order: 1,
      reassign: '0',
      decline_by_signature: '0',
      reminder: 4,
      expiration_days: 27,
      subject: 'Field invite Signer1',
      message: 'Message',
    },
  ],
};

api.template.invite({
  data: {
    ...fieldInvite,
  },
  id: 'TEMPLATE_ID_GOES_HERE',
  token: 'YOUR_AUTH_TOKEN',
}, (err, res) => {
  // handle error or process response data
});
```

More: [Full one role example](https://github.com/signnow/SignNowNodeSDK/blob/master/samples/snippets/sendTemplateSignatureInviteWithOneRole%20copy.js), [Full two roles example](https://github.com/signnow/SignNowNodeSDK/blob/master/samples/snippets/sendTemplateSignatureInviteWithMultipleRole.js), [CLI applet](https://github.com/signnow/SignNowNodeSDK/blob/master/bin/template-field-invite.js)

#### <a name="template-freeform-invite"></a>Create Free Form Invite from Template

```javascript
api.template.invite({
  token: 'YOUR_AUTH_TOKEN',
  id: 'TEMPLATE_ID_GOES_HERE',
  data: {
    from: 'EMAIL_OF_SENDER',
    to: 'EMAIL_OF_SIGNER',
  },
}, (err, res) => {
  // handle error or process response data
});
```

More: [Full example](https://github.com/signnow/SignNowNodeSDK/blob/master/samples/snippets/sendTemplateFreeformInvite.js), [CLI applet](https://github.com/signnow/SignNowNodeSDK/blob/master/bin/template-freeform-invite.js)

#### <a name="remove-template"></a>Remove Template

```javascript
api.template.remove({
  token: 'your auth token',
  id: 'template id',
}, (err, res) => {
  // handle error or process response data
});
```

More: [CLI applet](https://github.com/signnow/SignNowNodeSDK/blob/master/bin/remove-template.js)

<<<<<<< HEAD
#### <a name="routing-details"></a>View Template Routing Details

```javascript
api.template.getRoutingDetails({
  token: 'your auth token',
  id: 'template id',
=======
#### <a name="duplicate-template"></a>Create a Document from a Template

```javascript
api.template.duplicate({
  token: 'your auth token',
  id: 'template id',
  name: 'document name',
>>>>>>> 2f440c91
}, (err, res) => {
  // handle error or process response data
});
```

<<<<<<< HEAD
More: [Full example](https://github.com/signnow/SignNowNodeSDK/blob/master/samples/snippets/getRoutingDetails.js), [CLI applet](https://github.com/signnow/SignNowNodeSDK/blob/master/bin/routing-details.js)

#### <a name="update-routing-details"></a>Update Routing Details

```javascript
const routingDetails = {
  template_data: [
    {
      default_email: '',
      inviter_role: false,
      name: 'Signer 1',
      role_id: 'SIGNER 1 ROLE ID',
      signing_order: 1,
      decline_by_signature: true,
    },
    {
      default_email: 'signer2@mail.com',
      inviter_role: false,
      name: 'Signer 2',
      role_id: 'SIGNER 2 ROLE ID',
      signing_order: 2,
    },
  ],
  cc: [
    'cc1@mail.com',
    'cc2@mail.com',
  ],
  cc_step: [
    {
      email: 'cc1@mail.com',
      step: 1,
      name: 'CC 1',
    },
    {
      email: 'cc2@mail.com',
      step: 2,
      name: 'CC 2',
    },
  ],
  invite_link_instructions: 'Invite link signing instruction',
};

api.template.updateRoutingDetails({
  data: routingDetails,
  token: 'your auth token',
  id: 'template id',
}, (err, res) => {
  // handle error or process response data
});
```

More: [Full example](https://github.com/signnow/SignNowNodeSDK/blob/master/samples/snippets/updateTemplateRoutingDetails.js), [CLI applet](https://github.com/signnow/SignNowNodeSDK/blob/master/bin/update-routing-details.js)
=======
More: [Full example](https://github.com/signnow/SignNowNodeSDK/blob/master/samples/snippets/createDocumentFromTemplate.js), [CLI applet](https://github.com/signnow/SignNowNodeSDK/blob/master/bin/duplicate-template.js)
>>>>>>> 2f440c91

### <a name="folder"></a>Folder

#### <a name="list-folders"></a>Returns a list of folders

```javascript
api.folder.list({
  token: 'your auth token',
}, (err, res) => {
  // handle error or process response data
});
```

#### <a name="list-documents-in-folder"></a>Returns a list of documents inside a folder

Filters  | Values
------------- | -------------
```signing-status```  | ```waiting-for-me```, ```waiting-for-others```, ```signed```, ```pending```
```document-updated```  | ```new Date()```
```document-created```  | ```new Date()```

Sort  | Values
------------- | -------------
```document-name```  | ```asc```/```desc```
```updated```  | ```asc```/```desc```
```created```  | ```asc```/```desc```

```javascript
api.folder.documents({
  token: 'your auth token',
  id: 'folder id',
  filter: [
    {
      'signing-status': 'pending',
    },
  ],
  sort: {
    'document-name': 'asc',
  },
}, (err, res) => {
  // handle error or process response data
});
```

### <a name="document-group"></a>Document Group

#### <a name="create-document-group"></a>Create Document Group

```javascript
api.documentGroup.create({
  token: 'your auth token',
  document_ids: [
      '84a18d12bf7473ea3dd0e4dd1cdcded6ba6281aa',
      'a71d963c49f33176e90c5827069c422616b1500c',
    ],
  group_name: 'my document group name',
}, (err, res) => {
  // handle error or process response data
});
```

More: [Full example](https://github.com/signnow/SignNowNodeSDK/blob/master/samples/snippets/createDocumentGroup.js), [CLI applet](https://github.com/signnow/SignNowNodeSDK/blob/master/bin/create-document-group.js)

#### <a name="view-document-group"></a>View Document Group

```javascript
api.documentGroup.view({
  token: 'Your auth token',
  id: 'Document Group ID',
}, (err, res) => {
  // handle error or process response data
});
```

More: [Full example](https://github.com/signnow/SignNowNodeSDK/blob/master/samples/snippets/viewDocumentGroup.js), [CLI applet](https://github.com/signnow/SignNowNodeSDK/blob/master/bin/view-document-group.js)

#### <a name="document-group-invite"></a>Create Invite to Sign a Document Group

```javascript
const data = {
  invite_steps: [
    {
      order: 1,
      invite_emails: [
        {
          email: 'Email of Signer 1',
          subject: 'Signer 1 Needs Your Signature',
          message: 'Signer 1 invited you to sign Document 1',
          expiration_days: 30,
          reminder: 0,
        },
      ],
      invite_actions: [
        {
          email: 'Email of Signer 1',
          role_name: 'Signer 1',
          action: 'sign',
          document_id: 'Document 1 ID',
          allow_reassign: '0',
          decline_by_signature: '0',
        },
      ],
    },
    {
      order: 2,
      invite_emails: [
        {
          email: 'Email of Signer 2',
          subject: 'Signer 2 Needs Your Signature',
          message: 'Signer 2 invited you to sign Document 2',
          expiration_days: 30,
          reminder: 0,
        },
      ],
      invite_actions: [
        {
          email: 'Email of Signer 2',
          role_name: 'Signer 2',
          action: 'sign',
          document_id: 'Document 2 ID',
          allow_reassign: '0',
          decline_by_signature: '0',
        },
      ],
    },
  ],
};

api.documentGroup.invite({
  token: 'your auth token',
  id: 'Document Group ID',
  data,
}, (err, res) => {
  // handle error or process response data
});
```

More: [Full example](https://github.com/signnow/SignNowNodeSDK/blob/master/samples/snippets/createDocumentGroupInvite.js), [CLI applet](https://github.com/signnow/SignNowNodeSDK/blob/master/bin/document-group-invite.js)

#### <a name="cancel-document-group-invite"></a>Cancel Invite to Sign a Document Group

```javascript
api.documentGroup.cancelInvite({
  token: 'your auth token',
  id: 'Document Group ID',
  inviteId: 'Document Group invite ID'
}, (err, res) => {
  // handle error or process response data
});
```

More: [Full example](https://github.com/signnow/SignNowNodeSDK/blob/master/samples/snippets/cancelDocumentGroupInvite.js), [CLI applet](https://github.com/signnow/SignNowNodeSDK/blob/master/bin/cancel-documentgroup-invite.js)

#### <a name="download-document-group"></a>Download Document Group

By default Document Group is downloaded without history as .zip archive with PDF files. To download it as a signle merged PDF set `type` to `merged`. To download document group with history set `with_history` to `after_each_document` or `after_merged_pdf`.

```javascript
api.documentGroup.download({
  token: 'your auth token',
  id: 'document group ID',
  type: 'merged', // 'zip' by default
  with_history: 'after_each_document', // 'no' by default
}, (err, res) => {
  // handle error or process response data
});
```

More: [Zipped Download Example](https://github.com/signnow/SignNowNodeSDK/blob/master/samples/snippets/downloadZippedDocumentGroup.js), [Merged Download Example](https://github.com/signnow/SignNowNodeSDK/blob/master/samples/snippets/downloadMergedDocumentGroup.js), [CLI applet](https://github.com/signnow/SignNowNodeSDK/blob/master/bin/download-document-group.js)

### <a name="document-group-template"></a>Document Group Template

#### <a name="create-document-group-template"></a>Create Document Group Template

```javascript
const routing_details = {
  invite_steps: [
    {
      order: 1,
      invite_emails: [
        {
          email: 'Email of Signer 1',
          subject: 'Signer 1 Needs Your Signature',
          message: 'Signer 1 invited you to sign Document 1',
          expiration_days: 30,
          reminder: 0,
          hasSignActions: true,
          allow_reassign: '0',
        },
      ],
      invite_actions: [
        {
          email: 'Email of Signer 1',
          role_name: 'Signer 1',
          action: 'sign',
          document_id: 'b6f4f61a5662c5c4385b02421397b76dc6d9c8af',
          document_name: 'Document 1',
          allow_reassign: '0',
          decline_by_signature: '0',
        },
      ],
    },
    {
      order: 2,
      invite_emails: [
        {
          email: 'Email of Signer 2',
          subject: 'Signer 2 Needs Your Signature',
          message: 'Signer 2 invited you to sign Document 2',
          expiration_days: 30,
          reminder: 0,
          hasSignActions: true,
          allow_reassign: '0',
        },
      ],
      invite_actions: [
        {
          email: 'Email of Signer 2',
          role_name: 'Signer 2',
          action: 'sign',
          document_id: '14f02aac643770f22a384fe4e7a6b1ed6d15a9b8',
          document_name: 'Document 2',
          allow_reassign: '0',
          decline_by_signature: '0',
        },
      ],
    },
  ],
  include_email_attachments: 0,
};

api.documentGroupTemplate.create({
  token: 'your auth token',
  template_ids: [
      '84a18d12bf7473ea3dd0e4dd1cdcded6ba6281aa',
      'a71d963c49f33176e90c5827069c422616b1500c',
    ],
  template_group_name: 'Document group template name',
  routing_details,
}, (err, res) => {
  // handle error or process response data
});
```

More: [Full example](https://github.com/signnow/SignNowNodeSDK/blob/master/samples/snippets/createDocumentGroupTemplate.js), [CLI applet](https://github.com/signnow/SignNowNodeSDK/blob/master/bin/create-document-group-template.js)

#### <a name="view-documentgroup-template"></a>View Document Group Template

```javascript
api.documentGroupTemplate.view({
  token: 'Your auth token',
  id: 'Document Group Template ID',
}, (err, res) => {
  // handle error or process response data
});
```

More: [Full example](https://github.com/signnow/SignNowNodeSDK/blob/master/samples/snippets/viewDocumentGroupTemplate.js), [CLI applet](https://github.com/signnow/SignNowNodeSDK/blob/master/bin/view-documentgroup-template.js)

#### <a name="invite-documentgroup-template"></a>Create Invite to Sign a Document Group Template

```javascript
api.documentGroupTemplate.invite({
  token: 'Your auth token',
  id: 'Document Group Template ID'
}, (err, res) => {
  // handle error or process response data
});
```

More: [Full example](https://github.com/signnow/SignNowNodeSDK/blob/master/samples/snippets/inviteDocumentGroupTemplate.js), [CLI applet](https://github.com/signnow/SignNowNodeSDK/blob/master/bin/invite-documentgroup-template.js)

### <a name="webhook"></a>Webhook

#### <a name="list-webhooks"></a>Returns a list of Webhooks

```javascript
signnow.webhook.list({
  token: 'your auth token',
}, (err, res) => {
  // handle error or process response data
});
```

#### <a name="create-webhook"></a>Create a Webhook

Events  | Description
------------- | -------------
```document.create```  | Webhook is triggered when a document is uploaded to users account in SignNow
```document.update```  | Webhook is triggered when a document is updated (fields added, text added, signature added, etc.)
```document.delete```  | Webhook is triggered when a document is deleted from
```invite.create```  | Webhook is triggered when an invitation to a SignNow document is created.
```invite.update```  | Webhook is triggered when an invite to SignNow document is updated. Ex. A signer has signed the document.

```javascript
api.webhook.create({
  token: 'your auth token',
  event: 'document.create',
  callback_url: 'http://www.domain.com/path',
}, (err, res) => {
  // handle error or process response data
});
```

### <a name="promisify"></a>Promisify methods

If you are using node.js version **8.0.0** or higher you can use built in [*promisify*](https://nodejs.org/api/util.html#util_util_promisify_original) utility:

```javascript
const { promisify } = require('util');
const api = require('@signnow/api-client')({
  credentials: 'ENCODED_CLIENT_CREDENTIALS',
  production: false, // if false uses eval server
});
const requestToken = promisify(api.oauth2.requestToken);

requestToken({
  username: 'username',
  password: 'password',
})
  .then(res => {
    // process response data
  })
  .catch(err => {
    // handle error
  });
```

If you are using node.js version prior to **8.0.0** you can use our own simple *promisify* utility:

```javascript
const { promisify } = require('@signnow/api-client/utils');
const api = require('@signnow/api-client')({
  credentials: 'ENCODED_CLIENT_CREDENTIALS',
  production: false, // if false uses eval server
});
const requestToken = promisify(api.oauth2.requestToken);

requestToken({
  username: 'username',
  password: 'password',
})
  .then(res => {
    // process response data
  })
  .catch(err => {
    // handle error
  });
```

## <a name="unit-tests"></a>Unit Tests

To run the unit test you will need to install "Mocha" and "Chai". You also need to edit a [test.settings.js](https://github.com/signnow/SignNowNodeSDK/blob/master/test/test.settings.js) in the [test](https://github.com/signnow/SignNowNodeSDK/tree/master/test) folder of the api client module. The file need to contain the following:

```javascript
exports.settings = {
  credentials: '[ENCODED CLIENT CREDENTIALS]',
  token: '[ACCESS TOKEN]',
  username: '[SIGNNOW USERNAME]',
  password: '[SIGNNOW PASSWORD]',
  documentid: '[EXISTING DOCUMENT ID]',
  templateid: '[EXISTING TEMPLATE ID]',
  folderid: '[EXISTING FOLDER ID]',
  email: '[FROM EMAIL FOR INVITE]',
  testemail: '[TO EMAIL FOR INVITE]',
};
```

## <a name="license"></a>License

This project is released under the MIT [License](https://github.com/signnow/SignNowNodeSDK/blob/master/LICENSE.md).

## <a name="contacts"></a>Additional Contact Information

### <a name="support"></a>Support

To contact SignNow support, please email [support@signnow.com](mailto:support@signnow.com) or [api@signnow.com](mailto:api@signnow.com).

### <a name="sales"></a>Sales

For pricing information, please call [(800) 831-2050](tel:8008312050), email [sales@signnow.com](mailto:sales@signnow.com) or visit [https://www.signnow.com/contact](https://www.signnow.com/contact).<|MERGE_RESOLUTION|>--- conflicted
+++ resolved
@@ -47,16 +47,12 @@
       * [Add Enumeration Options to the Field](#enumeration-options)
     * [Template](#template)
       * [Create a Template](#create-template)
-      * [Duplicate a Template](#copy-template)
+      * [Create a Document from a Template](#copy-template)
       * [Create Invite to Sign a Template](#template-field-invite)
       * [Create Free Form Invite from Template](#template-freeform-invite)
       * [Remove Template](#remove-template)
-<<<<<<< HEAD
       * [View Routing Details](#routing-details)
       * [Update Routing Details](#update-routing-details)
-=======
-      * [Create a Document from a Template](#duplicate-template)
->>>>>>> 2f440c91
     * [Folder](#folder)
       * [Returns a list of folders](#list-folders)
       * [Returns a list of documents inside a folder](#list-documents-in-folder)
@@ -554,7 +550,7 @@
 
 More: [Full example](https://github.com/signnow/SignNowNodeSDK/blob/master/samples/snippets/createTemplate.js), [CLI applet](https://github.com/signnow/SignNowNodeSDK/blob/master/bin/create-template.js)
 
-#### <a name="copy-template"></a>Duplicate a Template
+#### <a name="copy-template"></a>Create a Document from a Template
 
 ```javascript
 api.template.duplicate({
@@ -565,6 +561,8 @@
   // handle error or process response data
 });
 ```
+
+More: [Full example](https://github.com/signnow/SignNowNodeSDK/blob/master/samples/snippets/createDocumentFromTemplate.js), [CLI applet](https://github.com/signnow/SignNowNodeSDK/blob/master/bin/duplicate-template.js)
 
 #### <a name="template-field-invite"></a>Create Invite to Sign a Template
 
@@ -629,28 +627,17 @@
 
 More: [CLI applet](https://github.com/signnow/SignNowNodeSDK/blob/master/bin/remove-template.js)
 
-<<<<<<< HEAD
 #### <a name="routing-details"></a>View Template Routing Details
 
 ```javascript
 api.template.getRoutingDetails({
   token: 'your auth token',
   id: 'template id',
-=======
-#### <a name="duplicate-template"></a>Create a Document from a Template
-
-```javascript
-api.template.duplicate({
-  token: 'your auth token',
-  id: 'template id',
-  name: 'document name',
->>>>>>> 2f440c91
-}, (err, res) => {
-  // handle error or process response data
-});
-```
-
-<<<<<<< HEAD
+}, (err, res) => {
+  // handle error or process response data
+});
+```
+
 More: [Full example](https://github.com/signnow/SignNowNodeSDK/blob/master/samples/snippets/getRoutingDetails.js), [CLI applet](https://github.com/signnow/SignNowNodeSDK/blob/master/bin/routing-details.js)
 
 #### <a name="update-routing-details"></a>Update Routing Details
@@ -703,9 +690,6 @@
 ```
 
 More: [Full example](https://github.com/signnow/SignNowNodeSDK/blob/master/samples/snippets/updateTemplateRoutingDetails.js), [CLI applet](https://github.com/signnow/SignNowNodeSDK/blob/master/bin/update-routing-details.js)
-=======
-More: [Full example](https://github.com/signnow/SignNowNodeSDK/blob/master/samples/snippets/createDocumentFromTemplate.js), [CLI applet](https://github.com/signnow/SignNowNodeSDK/blob/master/bin/duplicate-template.js)
->>>>>>> 2f440c91
 
 ### <a name="folder"></a>Folder
 
