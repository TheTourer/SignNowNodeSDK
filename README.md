--- conflicted
+++ resolved
@@ -32,12 +32,8 @@
       * [Update Document (add fields)](#update-document)
       * [Create Invite to Sign a Document](#field-invite)
       * [Create Free Form Invite](#freeform-invite)
-<<<<<<< HEAD
+      * [Cancel Free Form Invite](#cancel-freeform-invite)
       * [Cancel Field Invite to Sign a Document](#cancel-field-invite)
-=======
-      * [Cancel Free Form Invite](#cancel-freeform-invite)
-      * [Cancel Field Invite to Sign a Document](#cancel-invite)
->>>>>>> 5878e2d3
       * [Create a One-time Use Download URL](#share-document)
       * [Merge Existing Documents](#merge-documents)
       * [Get Document History](#get-history)
@@ -307,22 +303,18 @@
 });
 ```
 
-<<<<<<< HEAD
+#### <a name="cancel-freeform-invite"></a>Create Free Form Invite
+
+```javascript
+api.document.cancelFreeFormInvite({
+  token: 'your auth token',
+  id: 'id of invite',
+}, (err, res) => {
+  // handle error or process response data
+});
+```
+
 #### <a name="cancel-field-invite"></a>Cancel Field Invite to Sign a Document
-=======
-#### <a name="cancel-freeform-invite"></a>Create Free Form Invite
-
-```javascript
-api.document.cancelFreeFormInvite({
-  token: 'your auth token',
-  id: 'id of invite',
-}, (err, res) => {
-  // handle error or process response data
-});
-```
-
-#### <a name="cancel-invite"></a>Cancel Field Invite to Sign a Document
->>>>>>> 5878e2d3
 
 ```javascript
 api.document.cancelFieldInvite({
