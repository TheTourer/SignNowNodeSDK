'use strict';
const user = require('./user');
const document = require('./document');
const folder = require('./folder');
const webhook = require('./webhook');
const oauth2 = require('./oauth2');
const enumerations = require('./enumerations');
const template = require('./template');
const link = require('./link');
const documentGroup = require('./document-group');
const documentGroupTemplate = require('./document-group-template');
<<<<<<< HEAD
const { setProductionApiHost, setCredentials } = require('./common');
=======
const { setCredentials } = require('./common');
const { setEnvConfig } = require('../config');
>>>>>>> f97d7161

/**
 * Api client initialization params
 * @typedef {Object} InitParams
 * @property {string} credentials - base64 encoded basic API credentials
 * @property {boolean} [production=true] - production/eval API flag. If false uses eval
 */

/**
 * Api client features
 * @typedef {Object} Features
 * @property {User} user - user related methods
 * @property {OAuth2} oauth2 - authentication related methods
 * @property {Document} document - document related methods
 * @property {Template} template - template related methods
 * @property {Link} link - link related methods
 * @property {DocumentGroup} documentGroup - document group related methods
 * @property {DocumentGroupTemplate} documentGroupTemplate - document group template related methods
 */

/**
 * SignNow API client initialization
 * @param {InitParams} params - API client initialization params
 * @return {Features}
 */
module.exports = function init ({
  production = true,
  credentials,
}) {
  if (credentials) {
    setCredentials(credentials);
  }

  if (production) {
    setEnvConfig('prod');
  } else {
    setEnvConfig('eval');
  }

  return {
    user,
    oauth2,
    document,
    webhook,
    folder,
    enumerations,
    template,
    link,
    documentGroup,
    documentGroupTemplate,
  };
};

/**
 * Api error object
 * @typedef {Object} ApiError
 * @property {number} code - error code
 * @property {string} message - error message
 */

/**
 * Api error response
 * @typedef {?(ApiError[]|ApiError|Error|string)} ApiErrorResponse
 */<|MERGE_RESOLUTION|>--- conflicted
+++ resolved
@@ -9,12 +9,8 @@
 const link = require('./link');
 const documentGroup = require('./document-group');
 const documentGroupTemplate = require('./document-group-template');
-<<<<<<< HEAD
-const { setProductionApiHost, setCredentials } = require('./common');
-=======
 const { setCredentials } = require('./common');
 const { setEnvConfig } = require('../config');
->>>>>>> f97d7161
 
 /**
  * Api client initialization params
