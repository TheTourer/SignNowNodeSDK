'use strict';

const https = require('https');
const {
  responseHandler,
  errorHandler,
  buildRequestOptions,
} = require('../common');
const { view } = require('../document');
const { duplicate } = require('../template');

/**
 * @type {function}
 * @param {DocumentViewParams} data - view document with field extract payload
 * @return {Promise<DocumentViewResponse, ApiErrorResponse>}
 */
const getDocumentDetails = ({ id, token }) => new Promise((resolve, reject) => {
  view({
    id,
    token,
  }, (err, res) => {
    if (err) {
      reject(err);
    } else {
      resolve(res);
    }
  });
});

/**
 * @type {function}
 * @param {DocumentViewResponse} document
 * @return {boolean} is there any field invite in given document
 */
const hasFieldInvites = document => document.field_invites.length > 0;

/**
 * @type {function}
 * @param {DocumentViewResponse} document
 * @return {boolean} is document a template or not
 */
const isTemplate = document => document.template === true;

/**
 * @type {function}
 * @param {TemplateDuplicateParams} data - duplicate template payload
 * @return {Promise<string, ApiErrorResponse>} resolves with id of new document
 */
const makeDocumentFromTemplate = ({ id, token }) => new Promise((resolve, reject) => {
  duplicate({
    id,
    token,
  }, (err, res) => {
    if (err) {
      reject(err);
    } else {
      resolve(res.id);
    }
  });
});


/**
 * Document Group methods
 */
class DocumentGroup {

  /**
   * Create document group payload
   * @typedef {Object} DocumentGroupCreateParams
   * @property {string} token - your auth token
   * @property {string[]} ids - array of document or template ids for document group creation
   * @property {string} group_name - new name of document group
   */

  /**
   * Create document group response data
   * @typedef {Object} DocumentGroupCreateResponse
   * @property {string} id - document group unique id
   */

  /**
   * Creates document group with specified documents or templates.
   * At least one document or template must contain fields. Documents should not contain pending invites.
   * @param {DocumentGroupCreateParams} data - create document group payload
   * @param {function(err: ApiErrorResponse, res: DocumentGroupCreateResponse)} [callback] - error first node.js callback
   */
  static create ({
    token,
    ids,
    group_name,
  }, callback) {
    const realDocumentIDs = ids
      .map(id => {
        return getDocumentDetails({
          id,
          token,
        })
          .then(document => {
            if (isTemplate(document)) {
              return makeDocumentFromTemplate({
                id,
                token,
              });
            } else if (hasFieldInvites(document)) {
              throw new Error('Document in the group must have no pending invites');
            } else {
              return id;
            }
          });
      });

    Promise.all(realDocumentIDs)
      .then(document_ids => {
        const JSONData = JSON.stringify({
          document_ids,
          group_name,
        });

        const req = https
          .request(buildRequestOptions({
            method: 'POST',
            path: '/documentgroup',
            authorization: {
              type: 'Bearer',
              token,
            },
            headers: {
              'Content-Type': 'application/json',
              'Content-Length': Buffer.byteLength(JSONData),
            },
          }), responseHandler(callback))
          .on('error', errorHandler(callback));

        req.write(JSONData);
        req.end();
      })
      .catch(err => {
        callback(err.message);
        return;
      });
  }

  /**
   * Document Group view payload
   * @typedef {Object} DocumentGroupViewParams
   * @property {string} id - id of specific Document Group
   * @property {string} token - your auth token
   */

  /**
   * Details of single Document in group
   * @typedef {Object} DocumentGroupItem
   * @property {string} id - an ID of Document
   * @property {string} document_name - a name of Document
   * @property {string} origin_document_id - an ID of Document origin
   * @property {boolean} has_credit_card_number - Document has Credit Card number attached
   * @property {boolean} has_unassigned_field - Document has unassigned field(s)
   * @property {DocumentThumbnails} thumbnail - thumbnail urls with different sizes (small, medium, large)
   * @property {string[]} roles - list of template signer roles
   */

  /**
   * Document Group view response data
   * @typedef {Object} DocumentGroupViewResponse
   * @property {string} id - an ID of Document Group
   * @property {string} group_name - a name of Document Group
   * @property {DocumentGroupItem[]} documents - each single document details
   * @property {?string} invite_id - an ID of active invite
   * @property {Object[]} originator_organization_settings - originator organization settings
   */

  /**
   * Retrieves a Document Group detailed data
   * @param {DocumentGroupViewParams} data - view Document Group details payload
   * @param {function(err: ApiErrorResponse, res: DocumentGroupViewResponse)} [callback] - error first node.js callback
   */
  static view ({ id, token }, callback) {
    https
      .request(buildRequestOptions({
        method: 'GET',
        path: `/documentgroup/${id}`,
        authorization: {
          type: 'Bearer',
          token,
        },
      }), responseHandler(callback))
      .on('error', errorHandler(callback))
      .end();
  }

  /**
   * Document Group invite email configurations
   * @typedef {Object} DocumentGroupInviteEmail
   * @property {string} email - signer's email
   * @property {string} [subject] - subject of invitation email
   * @property {string} [message] - content of invitation email
   * @property {number} [expiration_days] - expiration of invite in days
   * @property {number} [reminder] - number of days in which to remind about invitation via email
   */

  /**
   * Document Group signer's authentication with password config
   * @typedef {Object} DocumentGroupInviteAuthenticationPassword
   * @property {string} type - set `password` to authenticate signer with password
   * @property {string} value - authentication password value
   */

  /**
   * Document Group signer's authentication with phone call config
   * @typedef {Object} DocumentGroupInviteAuthenticationPhoneCall
   * @property {string} type - set `phone` to authenticate signer with phone call
   * @property {string} method - set `phone_call` to authenticate signer with phone call
   * @property {string} phone - phone number
   */

  /**
   * Document Group signer's authentication with phone SMS config
   * @typedef {Object} DocumentGroupInviteAuthenticationPhoneSMS
   * @property {string} type - set `phone` to authenticate signer with phone SMS
   * @property {string} method - set `sms` to authenticate signer with phone SMS
   * @property {string} phone - phone number
   */

  /**
   * Document Group invite action congfigurations
   * @typedef {Object} DocumentGroupInviteAction
   * @property {string} email - signer's email
   * @property {string} role_name - signer's role name
   * @property {string} action - name of action with document in signing step
   * @property {string} document_id - ID of document in specific signing step
   * @property {string} [allow_reassign] - allow reassigning of signer
   * @property {string} [decline_by_signature] - signer can decline invite
   * @property {DocumentGroupInviteAuthenticationPassword|DocumentGroupInviteAuthenticationPhoneCall|DocumentGroupInviteAuthenticationPhoneSMS} [authentication] - signer's authentication configuration
   */

  /**
   * Document Group invite step configurations
   * @typedef {Object} DocumentGroupInviteStep
   * @property {number} order - an order number of invitation step
   * @property {DocumentGroupInviteEmail[]} [invite_emails] - Document Group invite emails settings
   * @property {DocumentGroupInviteAction[]} invite_actions - Document Group invite actions settings
   */

  /**
   * Document Group invite completion email configuration
   * @typedef {Object} DocumentGroupInviteCompletionEmailConfig
   * @property {string} email - email for completion (only from the signers and document owner emails)
   * @property {number} disable_document_attachment - disable attachment of signed document group to completion email (values: 0|1)
   */

  /**
   * Document Group invite settings
   * @typedef {Object} DocumentGroupInviteSettings
   * @property {DocumentGroupInviteStep[]} invite_steps - Document Group invite steps settings
   * @property {DocumentGroupInviteCompletionEmailConfig[]} [completion_emails] - set of completion email configutrations
   */

  /**
   * Create Document Group invite payload
   * @typedef {Object} DocumentGroupInviteParams
   * @property {string} id - ID of specific Document Group
   * @property {DocumentGroupInviteSettings} data - Document Group invite settings data
   * @property {string} token - your auth token
   */

  /**
   * Create Document Group invite response data
   * @typedef {Object} DocumentGroupInviteResponse
   * @property {string} id - ID of created Document Group invitation
   * @property {?string} pending_invite_link - pending invite link
   */

  /**
   * Creates an invite to sign a Document Group
   * @param {DocumentGroupInviteParams} data - create Document Group invite payload
   * @param {function(err: ApiErrorResponse, res: DocumentGroupInviteResponse)} [callback] - error first node.js callback
   */
  static invite ({
    id,
    data,
    token,
  }, callback) {
    const {
      invite_steps,
      completion_emails,
    } = data;

    const JSONData = JSON.stringify({
      invite_steps,
      completion_emails,
    });

    const req = https
      .request(buildRequestOptions({
        method: 'POST',
        path: `/documentgroup/${id}/groupinvite`,
        authorization: {
          type: 'Bearer',
          token,
        },
        headers: {
          'Content-Type': 'application/json',
          'Content-Length': Buffer.byteLength(JSONData),
        },
      }), responseHandler(callback))
      .on('error', errorHandler(callback));

    req.write(JSONData);
    req.end();
  }

  /**
<<<<<<< HEAD
   * Document Group download payload
   * @typedef {Object} DocumentGroupDownloadParams
   * @property {string} id - an ID of a Document Group
   * @property {string} token - your auth token
   * @property {string} [type='zip'] - type of download flow, can be either `zip` or `merged`
   * @property {string} [with_history='no'] - type of history merging flow, can be `no`, `after_each_document`, or `after_merged_pdf`
   * @property {string[]} [document_order] - document order for merging flow
   */

  /**
   * Document Group binary data
   * @typedef {Buffer} DocumentGroupDownloadResponse
   */

  /**
   * Downloads a document group.
   * By default document group will be downloaded as a zip archive and without history.
   * To download document group as a single merged PDF set `type` to `merged`.
   * To download document group with history set `with_history` to `after_each_document` or `after_merged_pdf`.
   * @param {DocumentGroupDownloadParams} data - download Document Group request payload
   * @param {function(err: ApiErrorResponse, res: DocumentGroupDownloadResponse)} [callback] - error first node.js callback
   */
  static download ({
    id,
    token,
    type = 'zip',
    with_history = 'no',
    document_order = [],
  }, callback) {
    const JSONData = JSON.stringify({
      type,
      with_history,
      document_order,
    });

    const req = https
      .request(buildRequestOptions({
        method: 'POST',
        path: `/documentgroup/${id}/downloadall`,
=======
   * Cancel Document Group Invite payload
   * @typedef {Object} DocumentGroupCancelInviteParams
   * @property {string} id - ID of specific Document Group
   * @property {string} invite_id - ID of Document Group Invite
   * @property {string} token - your auth token
   */

  /**
   * Cancel Document Group Invite response data
   * @typedef {Object} DocumentGroupCancelInviteResponse
   * @property {string} status - status of invite cancellation (e.g. "success")
   */

  /**
   * Cancels an Invite to sign a specific Document Group
   * @param {DocumentGroupCancelInviteParams} data - cancel Document Group Invite payload
   * @param {function(err: ApiErrorResponse, res: DocumentGroupCancelInviteResponse)} [callback] - error first node.js callback
   */
  static cancelInvite ({
    token,
    id,
    inviteId,
  }, callback) {

    https
      .request(buildRequestOptions({
        method: 'POST',
        path: `/documentgroup/${id}/groupinvite/${inviteId}/cancelinvite`,
>>>>>>> 1eee7411
        authorization: {
          type: 'Bearer',
          token,
        },
<<<<<<< HEAD
        headers: {
          'Content-Type': 'application/json',
          'Content-Length': Buffer.byteLength(JSONData),
        },
      }), responseHandler(callback))
      .on('error', errorHandler(callback));

    req.write(JSONData);
    req.end();
  }

=======
      }), responseHandler(callback))
      .on('error', errorHandler(callback))
      .end();
  }
>>>>>>> 1eee7411
}


module.exports = DocumentGroup;<|MERGE_RESOLUTION|>--- conflicted
+++ resolved
@@ -223,7 +223,7 @@
    */
 
   /**
-   * Document Group invite action congfigurations
+   * Document Group invite action configurations
    * @typedef {Object} DocumentGroupInviteAction
    * @property {string} email - signer's email
    * @property {string} role_name - signer's role name
@@ -311,7 +311,6 @@
   }
 
   /**
-<<<<<<< HEAD
    * Document Group download payload
    * @typedef {Object} DocumentGroupDownloadParams
    * @property {string} id - an ID of a Document Group
@@ -351,7 +350,22 @@
       .request(buildRequestOptions({
         method: 'POST',
         path: `/documentgroup/${id}/downloadall`,
-=======
+        authorization: {
+          type: 'Bearer',
+          token,
+        },
+        headers: {
+          'Content-Type': 'application/json',
+          'Content-Length': Buffer.byteLength(JSONData),
+        },
+      }), responseHandler(callback))
+      .on('error', errorHandler(callback));
+
+    req.write(JSONData);
+    req.end();
+  }
+
+  /**
    * Cancel Document Group Invite payload
    * @typedef {Object} DocumentGroupCancelInviteParams
    * @property {string} id - ID of specific Document Group
@@ -380,30 +394,15 @@
       .request(buildRequestOptions({
         method: 'POST',
         path: `/documentgroup/${id}/groupinvite/${inviteId}/cancelinvite`,
->>>>>>> 1eee7411
         authorization: {
           type: 'Bearer',
           token,
         },
-<<<<<<< HEAD
-        headers: {
-          'Content-Type': 'application/json',
-          'Content-Length': Buffer.byteLength(JSONData),
-        },
-      }), responseHandler(callback))
-      .on('error', errorHandler(callback));
-
-    req.write(JSONData);
-    req.end();
-  }
-
-=======
       }), responseHandler(callback))
       .on('error', errorHandler(callback))
       .end();
   }
->>>>>>> 1eee7411
+
 }
 
-
 module.exports = DocumentGroup;