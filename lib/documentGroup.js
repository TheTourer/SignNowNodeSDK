'use strict';

const https = require('https');
const {
  responseHandler,
  errorHandler,
  buildRequestOptions,
} = require('./common');
const { view } = require('./document');
const { duplicate } = require('./template');

/**
 * @type {function}
 * @param {DocumentViewParams} data - view document with field extract payload
 * @return {Promise<DocumentViewResponse, ApiErrorResponse>}
 */
const getDocumentDetails = ({ id, token }) => new Promise((resolve, reject) => {
  view({
    id,
    token,
  }, (err, res) => {
    if (err) {
      reject(err);
    } else {
      resolve(res);
    }
  });
});

/**
 * @type {function}
 * @param {DocumentViewResponse} document
 * @return {boolean} is there any siganture request in given document
 */
const hasSignatureInvites = document => document.requests.length > 0;

/**
 * @type {function}
 * @param {DocumentViewResponse} document
 * @return {boolean} is there any field invite in given document
 */
const hasFieldInvites = document => document.field_invites.length > 0;

/**
 * @type {function}
 * @param {DocumentViewResponse} document
 * @return {boolean} is there any signature in given document
 */
const hasSignatures = document => document.signatures.length > 0;

/**
 * @type {function}
 * @param {DocumentViewResponse} document
 * @return {boolean} is document a template or not
 */
const isTemplate = document => document.template === true;

/**
 * @type {function}
 * @param {DocumentViewResponse} document
 * @return {boolean} can document be used for Document Group creation or not
 */
const canBeAddedToDocumentGroup = document => (
  !hasSignatureInvites(document)
  && !hasFieldInvites(document)
  && !hasSignatures(document)
);

/**
 * @type {function}
 * @param {TemplateDuplicateParams} data - duplicate template payload
 * @return {Promise<string, ApiErrorResponse>} resolves with id of new document
 */
const makeDocumentFromTemplate = ({ id, token }) => new Promise((resolve, reject) => {
  duplicate({
    id,
    token,
  }, (err, res) => {
    if (err) {
      reject(err);
    } else {
      resolve(res.id);
    }
  });
});

/**
 * Document Group methods
 */
class DocumentGroup {

  /**
   * Create document group payload
   * @typedef {Object} DocumentGroupCreateParams
   * @property {string} token - your auth token
   * @property {string[]} ids - array of document or template ids for document group creation
   * @property {string} group_name - new name of document group
   */

  /**
   * Create document group response data
   * @typedef {Object} DocumentGroupCreateResponse
   * @property {string} id - document group unique id
   */

  /**
   * Creates document group with specified documents or templates.
   * At least one document or template must contain fields. Documents should not be signed, contain epending invites or signature requests.
   * @param {DocumentGroupCreateParams} data - create document group payload
   * @param {function(err: ApiErrorResponse, res: DocumentGroupCreateResponse)} [callback] - error first node.js callback
   */
  static create ({
    token,
    ids,
    group_name,
  }, callback) {
<<<<<<< HEAD
    const realDocumentIDs = ids
      .map(id => {
        return getDocumentDetails({
          id,
=======
    const JSONData = JSON.stringify({
      document_ids,
      group_name,
    });

    const req = https
      .request(buildRequestOptions({
        method: 'POST',
        path: '/documentgroup',
        authorization: {
          type: 'Bearer',
>>>>>>> d9ed32d9
          token,
        })
          .then(document => {

            if (isTemplate(document)) {
              return makeDocumentFromTemplate({
                id,
                token,
              });
            } else if (canBeAddedToDocumentGroup(document)) {
              return id;
            } else {
              throw new Error('Document in the group must have no pending invites, signature requests or completed signatures');
            }
          });
      });

    Promise.all(realDocumentIDs)
      .then(document_ids => {
        const JSONData = JSON.stringify({
          document_ids,
          group_name,
        });

        const req = https
          .request(buildRequestOptions({
            method: 'POST',
            path: '/documentgroup',
            authorization: {
              type: 'Bearer',
              token,
            },
            headers: {
              'Content-Type': 'application/json',
              'Content-Length': Buffer.byteLength(JSONData),
            },
          }), responseHandler(callback))
          .on('error', errorHandler(callback));

        req.write(JSONData);
        req.end();
      })
      .catch(err => {
        callback(err.message);
        return;
      });

  }

  /**
   * Document Group invite email congfigurations
   * @typedef {Object} DocumentGroupInviteEmail
   * @property {string} email - signer's email
   * @property {string} [subject] - subject of invitation email
   * @property {string} [message] - content of invitation email
   * @property {number} [expiration_days] - expiration of invite in days
   * @property {number} [reminder] - number of days in which to remind about invitation via email
   */

  /**
   * Document Group signer's authentication with password config
   * @typedef {Object} DocumentGroupInviteAuthenticationPassword
   * @property {string} type - set `password` to authenticate signer with password
   * @property {string} value - authentication password value
   */

  /**
   * Document Group signer's authentication with phone call config
   * @typedef {Object} DocumentGroupInviteAuthenticationPhoneCall
   * @property {string} type - set `phone` to authenticate signer with phone call
   * @property {string} method - set `phone_call` to authenticate signer with phone call
   * @property {string} phone - phone number
   */

  /**
   * Document Group signer's authentication with phone SMS config
   * @typedef {Object} DocumentGroupInviteAuthenticationPhoneSMS
   * @property {string} type - set `phone` to authenticate signer with phone SMS
   * @property {string} method - set `sms` to authenticate signer with phone SMS
   * @property {string} phone - phone number
   */

  /**
   * Document Group invite action congfigurations
   * @typedef {Object} DocumentGroupInviteAction
   * @property {string} email - signer's email
   * @property {string} role_name - signer's role name
   * @property {string} action - name of action with document in signing step
   * @property {string} document_id - ID of document in specific signing step
   * @property {string} [allow_reassign] - allow reassigning of signer
   * @property {string} [decline_by_signature] - signer can decline invite
   * @property {DocumentGroupInviteAuthenticationPassword|DocumentGroupInviteAuthenticationPhoneCall|DocumentGroupInviteAuthenticationPhoneSMS} [authentication] - signer's authentication configuration
   */

  /**
   * Document Group invite step congfigurations
   * @typedef {Object} DocumentGroupInviteStep
   * @property {number} order - an order number of invitation step
   * @property {DocumentGroupInviteEmail[]} [invite_emails] - Document Group invite emails settings
   * @property {DocumentGroupInviteAction[]} invite_actions - Document Group invite actions settings
   */

  /**
   * Document Group invite completion email configuration
   * @typedef {Object} DocumentGroupInviteCompletionEmailConfig
   * @property {string} email - email for completion (only from the signers and document owner emails)
   * @property {number} disable_document_attachment - disable attachment of signed document group to completion email (values: 0|1)
   */

  /**
   * Document Group invite settings
   * @typedef {Object} DocumentGroupInviteSettings
   * @property {DocumentGroupInviteStep[]} invite_steps - Document Group invite steps settings
   * @property {DocumentGroupInviteCompletionEmailConfig[]} [completion_emails] - set of completion email configutrations
   */

  /**
   * Create Document Group invite payload
   * @typedef {Object} DocumentGroupInviteParams
   * @property {string} id - ID of specific Document Group
   * @property {DocumentGroupInviteSettings} data - Document Group invite settings data
   * @property {string} token - your auth token
   */

  /**
   * Create document invite response data
   * @typedef {Object} DocumentGroupInviteResponse
   * @property {string} id - ID of created Document Group invitation
   * @property {?string} pending_invite_link - pending invite link
   */

  /**
   * Creates an invite to sign a document group
   * @param {DocumentGroupInviteParams} data - create Document Group invite payload
   * @param {function(err: ApiErrorResponse, res: DocumentGroupInviteResponse)} [callback] - error first node.js callback
   */
  static invite ({
    id,
    data,
    token,
  }, callback) {
    const {
      invite_steps,
      completion_emails,
    } = data;

    const JSONData = JSON.stringify({
      invite_steps,
      completion_emails,
    });

    const req = https
      .request(buildRequestOptions({
        method: 'POST',
        path: `/documentgroup/${id}/groupinvite`,
        authorization: {
          type: 'Bearer',
          token,
        },
        headers: {
          'Content-Type': 'application/json',
          'Content-Length': Buffer.byteLength(JSONData),
        },
      }), responseHandler(callback))
      .on('error', errorHandler(callback));

    req.write(JSONData);
    req.end();
  }

}

module.exports = DocumentGroup;<|MERGE_RESOLUTION|>--- conflicted
+++ resolved
@@ -114,28 +114,13 @@
     ids,
     group_name,
   }, callback) {
-<<<<<<< HEAD
     const realDocumentIDs = ids
       .map(id => {
         return getDocumentDetails({
           id,
-=======
-    const JSONData = JSON.stringify({
-      document_ids,
-      group_name,
-    });
-
-    const req = https
-      .request(buildRequestOptions({
-        method: 'POST',
-        path: '/documentgroup',
-        authorization: {
-          type: 'Bearer',
->>>>>>> d9ed32d9
           token,
         })
           .then(document => {
-
             if (isTemplate(document)) {
               return makeDocumentFromTemplate({
                 id,
