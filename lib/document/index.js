--- conflicted
+++ resolved
@@ -674,20 +674,45 @@
   }
 
   /**
-<<<<<<< HEAD
+   * Cancel freeform invite payload
+   * @typedef {Object} CancelFreeformInviteParams
+   * @property {string} id - unique id of invite
+   * @property {string} token - your auth token
+   */
+
+  /**
+   * Cancel freeform invite response data
+   * @typedef {Object} CancelFreeformInviteResponse
+   * @property {string} id - unique id of invite
+   */
+
+  /**
+   * Cancels sent freeform invite
+   * @param {CancelFreeformInviteParams} data - cancel freeform invite payload
+   * @param {function(err: ApiErrorResponse, res: CancelFreeformInviteResponse)} [callback] - error first node.js callback
+   */
+  static cancelFreeFormInvite ({ id, token }, callback) {
+    https
+      .request(buildRequestOptions({
+        method: 'PUT',
+        path: `/invite/${id}/cancel`,
+        authorization: {
+          type: 'Bearer',
+          token,
+        },
+      }), responseHandler(callback))
+      .on('error', errorHandler(callback))
+      .end();
+  }
+
+  /**
    * Cancel document field invite payload
    * @typedef {Object} DocumentFieldInviteCancelParams
    * @property {string} id - an id of document
-=======
-   * Cancel freeform invite payload
-   * @typedef {Object} CancelFreeformInviteParams
-   * @property {string} id - unique id of invite
->>>>>>> 5878e2d3
-   * @property {string} token - your auth token
-   */
-
-  /**
-<<<<<<< HEAD
+   * @property {string} token - your auth token
+   */
+
+  /**
    * Cancel document field invite response data
    * @typedef {Object} DocumentFieldInviteCancelResponse
    * @property {string} status - status of field invite cancellation, e.g. 'success'
@@ -699,34 +724,6 @@
    * @param {function(err: ApiErrorResponse, res: DocumentFieldInviteCancelResponse)} [callback] - error first node.js callback
    */
   static cancelFieldInvite ({ id, token }, callback) {
-=======
-   * Cancel freeform invite response data
-   * @typedef {Object} CancelFreeformInviteResponse
-   * @property {string} id - unique id of invite
-   */
-
-  /**
-   * Cancels sent freeform invite
-   * @param {CancelFreeformInviteParams} data - cancel freeform invite payload
-   * @param {function(err: ApiErrorResponse, res: CancelFreeformInviteResponse)} [callback] - error first node.js callback
-   */
-  static cancelFreeFormInvite ({ id, token }, callback) {
-    https
-      .request(buildRequestOptions({
-        method: 'PUT',
-        path: `/invite/${id}/cancel`,
-        authorization: {
-          type: 'Bearer',
-          token,
-        },
-      }), responseHandler(callback))
-      .on('error', errorHandler(callback))
-      .end();
-  }
-
-  // cancel an invite to a document.
-  static cancelInvite ({ id, token }, callback) {
->>>>>>> 5878e2d3
     https
       .request(buildRequestOptions({
         method: 'PUT',
